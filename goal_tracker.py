--- conflicted
+++ resolved
@@ -240,38 +240,35 @@
         f"{fragment}\n\nBased on the above, identify 2–3 actionable goals for the character."
     )
     logger.debug("Goal generation prompt:\n%s", prompt, extra={"chat_id": chat_id})
-<<<<<<< HEAD
-    for attempt in range(1, 4):
-        output = call_fn(prompt, max_tokens=200)
-        text = output["choices"][0]["text"].strip()
-        logger.debug(
-            "Goal generation attempt %d raw output:\n%s",
+# Log full prompt for debugging before sending to the LLM
+logger.info("LLM goal prompt", extra={"chat_id": chat_id, "prompt": prompt})
+
+for attempt in range(1, 4):
+    output = call_fn(prompt, max_tokens=200)
+    text = output["choices"][0]["text"].strip()
+    logger.debug(
+        "Goal generation attempt %d raw output:\n%s",
+        attempt,
+        text,
+        extra={"chat_id": chat_id},
+    )
+    goals = parse_goals_from_response(text)
+    if goals:
+        state["goals"] = goals
+        state["messages_since_goal_eval"] = 0
+        save_state(chat_id, state)
+        return
+    else:
+        logger.warning(
+            "Goal parsing returned no results on attempt %d",
             attempt,
-            text,
             extra={"chat_id": chat_id},
         )
-        goals = parse_goals_from_response(text)
-        if goals:
-            state["goals"] = goals
-            state["messages_since_goal_eval"] = 0
-            save_state(chat_id, state)
-            return
-    logger.warning(
-        "Goal generation failed after 3 attempts", extra={"chat_id": chat_id}
-    )
-=======
-    # Log full prompt for debugging before sending to the LLM
-    logger.info("LLM goal prompt", extra={"chat_id": chat_id, "prompt": prompt})
-    output = call_fn(prompt, max_tokens=200)
-    text = output["choices"][0]["text"].strip()
-    logger.info("LLM goal raw output", extra={"chat_id": chat_id, "output": text})
-    goals = parse_goals_from_response(text)
-    if not goals:
-        logger.warning("Goal parsing returned no results", extra={"chat_id": chat_id})
-    state["goals"] = goals
-    state["messages_since_goal_eval"] = 0
-    save_state(chat_id, state)
->>>>>>> 13f4ffa6
+
+logger.warning(
+    "Goal generation failed after 3 attempts",
+    extra={"chat_id": chat_id}
+)
 
 
 def _load_json(path: str):

--- conflicted
+++ resolved
@@ -428,10 +428,6 @@
 
 
 @chat_router.post("/{chat_name}/message")
-<<<<<<< HEAD
-def chat_message(chat_name: str, req: ChatRequest):
-    """Receive ``req.message`` and stream the assistant reply."""
-=======
 def chat_message(
     chat_name: str,
     data: Dict[str, str],
@@ -460,7 +456,6 @@
     prompt_name: str = "",
 ):
     """Add an assistant response without calling the model."""
->>>>>>> a9501608
 
     memory_manager.update_paths(chat_name=chat_name, prompt_name=req.prompt_name)
     history = memory_manager.load_history(chat_name)

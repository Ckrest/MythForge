--- conflicted
+++ resolved
@@ -54,25 +54,6 @@
     setting = goals.setting
 
     state = memory.load_goal_state(chat_name)
-<<<<<<< HEAD
-=======
-    state["messages_since_goal_eval"] = state.get("messages_since_goal_eval", 0) + 1
-
-    refresh = GENERATION_CONFIG.get("goal_refresh_rate", 1)
-    LOGGER.log(
-        "goal_state_check",
-        {
-            "chat_name": chat_name,
-            "current": state["messages_since_goal_eval"],
-            "refresh_rate": refresh,
-            "generate": state["messages_since_goal_eval"] >= refresh,
-        },
-    )
-    if state["messages_since_goal_eval"] < refresh:
-        memory.save_goal_state(chat_name, state)
-        return
-
->>>>>>> 84e57f17
     goal_limit = GENERATION_CONFIG.get("goal_limit", 3)
     if len(state.get("goals", [])) >= goal_limit:
         return
@@ -164,17 +145,10 @@
         },
     )
 
-<<<<<<< HEAD
-    history = memory.load_history(chat_name)
-    history.append({"role": "assistant", "content": reply})
-    memory.save_history(chat_name, history)
-    evaluate_goals(chat_name, global_prompt, memory)
-=======
     chat_history = memory.load_chat_history(chat_name)
     chat_history.append({"role": "assistant", "content": reply})
     memory.save_chat_history(chat_name, chat_history)
     _maybe_generate_goals(chat_name, global_prompt, memory)
->>>>>>> 84e57f17
 
 
 def handle_chat(

from __future__ import annotations

import json
import os
import re
import threading
import queue
import textwrap
from dataclasses import dataclass
from typing import Any, Dict, Iterable, Iterator, List, TYPE_CHECKING, Callable

from fastapi.responses import StreamingResponse

from .model import (
    GENERATION_CONFIG,
    DEFAULT_N_GPU_LAYERS,
)
from .invoker import LLMInvoker
from .prompt_preparer import PromptPreparer
from .response_parser import ResponseParser
from .memory import MemoryManager, MEMORY_MANAGER
from .logger import LOGGER

if TYPE_CHECKING:  # pragma: no cover - type checking only
    from .main import ChatRequest


@dataclass
class CallData:
    """Container for information used when calling the model."""

    chat_name: str
    message: str
    global_prompt: str = ""
    call_type: str = "standard_chat"
    options: Dict[str, Any] = None


def _default_global_prompt() -> str:
    prompts = MEMORY_MANAGER.load_global_prompts()
    if prompts:
        return prompts[0]["content"]
    return ""


# --- Background task queue -------------------------------------------------

_task_queue: queue.Queue[tuple[str, Callable[..., None], tuple]] = (
    queue.Queue()
)
_queued_types: set[str] = set()


def _task_worker() -> None:
    while True:
        call_type, func, args = _task_queue.get()
        try:
            func(*args)
        finally:
            _queued_types.discard(call_type)
            _task_queue.task_done()


threading.Thread(target=_task_worker, daemon=True).start()


def enqueue_task(call_type: str, func: Callable[..., None], *args) -> None:
    if call_type in _queued_types:
        return
    _queued_types.add(call_type)
    _task_queue.put((call_type, func, args))


# ---------------------------------------------------------------------------
# Text helpers
# ---------------------------------------------------------------------------


def clean_text(text: str, *, trim: bool = False) -> str:
    """Return ``text`` with special tokens removed."""

    cleaned = text.replace("<|eot_id|>", "")
    return cleaned.strip() if trim else cleaned


# ---------------------------------------------------------------------------
# Core chat handling
# ---------------------------------------------------------------------------


def _parse_goals_from_response(text: str) -> List[Dict[str, Any]]:
    """Attempt to parse valid goal objects from model output."""

    try:

        # Naive direct parse first
        parsed = json.loads(text)
        if not isinstance(parsed, dict) or "goals" not in parsed:
            raise ValueError("Top-level object is not a dict with 'goals'")
        goals = parsed["goals"]
        if not isinstance(goals, list):
            raise ValueError("'goals' is not a list")
    except Exception as e:

        # Fallback regex to extract JSON object manually
        try:
            match = re.search(r"\{.*\}", text, re.DOTALL)
            if not match:
                raise ValueError("No JSON found in text")

            parsed = json.loads(match.group())
            goals = parsed.get("goals", [])
        except Exception:
            return []

    filtered = []
    for i, g in enumerate(goals):
        desc = g.get("description", "").strip()
        importance = g.get("importance", None)
        if not desc or not isinstance(importance, int):
            continue
        filtered.append(
            {
                "id": str(i + 1),
                "description": desc,
                "importance": importance,
                "status": "in progress",
            }
        )

    return filtered


def _dedupe_new_goals(
    new: List[Dict[str, str]], existing: List[Dict[str, str]]
) -> List[Dict[str, str]]:
    existing_desc = {g.get("description", "") for g in existing}
    return [g for g in new if g.get("description", "") not in existing_desc]


def _maybe_generate_goals(
    chat_name: str,
    global_prompt: str,
    memory: MemoryManager = MEMORY_MANAGER,
) -> None:
    LOGGER.log(
        "chat_flow",
        {
            "function": "_maybe_generate_goals",
            "chat_name": chat_name,
            "global_prompt": global_prompt,
            "memory_root": memory.root_dir,
        },
    )
    goals = memory.load_goals(chat_name)
    if not memory.goals_active:
        return
    character = goals.character
    setting = goals.setting

    state = memory.load_goal_state(chat_name)
    state["messages_since_goal_eval"] = (
        state.get("messages_since_goal_eval", 0) + 1
    )

    refresh = GENERATION_CONFIG.get("goal_refresh_rate", 1)
    LOGGER.log(
        "goal_state_check",
        {
            "chat_name": chat_name,
            "current": state["messages_since_goal_eval"],
            "refresh_rate": refresh,
            "generate": state["messages_since_goal_eval"] >= refresh,
        },
    )
    if state["messages_since_goal_eval"] < refresh:
        memory.save_goal_state(chat_name, state)
        return

    goal_limit = GENERATION_CONFIG.get("goal_limit", 3)

    history = memory.load_history(chat_name)
    user_text = "\n".join(m.get("content", "") for m in history)

    system_parts = [p for p in (global_prompt, character, setting) if p]

    goal_prompt = f"""
You are a reasoning assistant.

Given the character profile and scene context, determine whether the character has any goals they would *naturally and strongly* pursue based on their personality, desires, or immediate situation.

If so, generate up to {goal_limit} specific, actionable goals. For each goal, rate how much the character cares about it on a scale from 1 (barely cares) to 10 (deeply invested).

ONLY respond in the following format:
{{
  "goals": [
    {{
      "description": "...",
      "importance": 7
    }},
    ...
  ]
}}

Do not include any explanation, commentary, or other text. If no goals are currently appropriate, return an empty list.
"""

    system_parts.append(textwrap.dedent(goal_prompt).strip())
    system_text = "\n".join(system_parts)

    LOGGER.log(
        "prepared_prompts",
        {
            "call_type": "goal_generation",
            "system_text": system_text,
            "user_text": user_text,
        },
    )

    from .call_templates import goal_generation

    text = goal_generation.generate_goals(
        system_text,
        user_text,
        {**goal_generation.MODEL_LAUNCH_OVERRIDE},
    )

    goals = _parse_goals_from_response(text)
    if not goals:
        memory.save_goal_state(chat_name, state)
        return

    goals = _dedupe_new_goals(goals, state.get("goals", []))
    if not goals:
        memory.save_goal_state(chat_name, state)
        return

    combined = state.get("goals", []) + goals
    state["goals"] = combined[:goal_limit]
    state["messages_since_goal_eval"] = 0
    memory.save_goal_state(chat_name, state)


# ---------------------------------------------------------------------------


def _finalize_chat(
    reply: str,
    call: CallData,
    memory: MemoryManager = MEMORY_MANAGER,
    prompt: str | None = None,
) -> None:
    """Store assistant reply and queue background work."""

    LOGGER.log(
        "chat_flow",
        {
            "function": "_finalize_chat",
            "chat_name": call.chat_name,
            "reply": reply,
            "prompt": prompt,
            "message": call.message,
            "global_prompt": call.global_prompt,
            "call_type": call.call_type,
            "options": call.options,
            "memory_root": memory.root_dir,
        },
    )

    history = memory.load_history(call.chat_name)
    history.append({"role": "assistant", "content": reply})
    memory.save_history(call.chat_name, history)
    enqueue_task(
        "goal_generation",
        _maybe_generate_goals,
        call.chat_name,
        call.global_prompt,
        memory,
    )


def handle_chat(
    call: CallData,
    memory: MemoryManager = MEMORY_MANAGER,
    stream: bool = False,
    *,
    current_chat_name: str | None = None,
    current_prompt: str | None = None,
):
    """Process ``call`` and return a model reply."""

    LOGGER.log(
        "chat_flow",
        {
            "function": "handle_chat",
            "chat_name": current_chat_name or call.chat_name,
            "message": call.message,
            "global_prompt": call.global_prompt,
            "call_type": call.call_type,
            "options": call.options,
            "stream": stream,
            "current_chat_name": current_chat_name,
            "current_prompt": current_prompt,
            "memory_root": memory.root_dir,
        },
    )

    memory.update_paths(
        chat_name=current_chat_name or call.chat_name,
        prompt_name=current_prompt or call.global_prompt,
    )

    from .call_templates import standard_chat, logic_check

    call.options = call.options or {"stream": stream}

    if call.call_type == "logic_check":
        processed = logic_check.logic_check(
            call.global_prompt,
            call.message,
            call.options,
        )
    else:
        processed = standard_chat.prepare_and_chat(call)

    if stream:

        def _generate():
            parts: list[str] = []
            for text in processed:
                parts.append(text)
                yield text

            assistant_reply = "".join(parts).strip()
            _finalize_chat(
                assistant_reply,
                call,
                memory,
                prompt=current_prompt,
            )

        return StreamingResponse(_generate(), media_type="text/plain")

    assistant_reply = (
        processed if isinstance(processed, str) else str(processed)
    )
    _finalize_chat(
        assistant_reply,
        call,
        memory,
        prompt=current_prompt,
    )

    return {"detail": assistant_reply}


    def __init__(
        self,
        memory: MemoryManager = MEMORY_MANAGER,
    ) -> None:
        self.memory = memory
<<<<<<< HEAD
        self.current_chat_id: str | None = None
        self.current_prompt: str | None = None
=======
        self.current_chat_name: str | None = None
        self.current_prompt: str | None = None

    def process_user_message(
        self, chat_name: str, message: str, stream: bool = False
    ):
        LOGGER.log(
            "chat_flow",
            {
                "function": "ChatRunner.process_user_message",
                "chat_name": chat_name,
                "message": message,
                "stream": stream,
                "current_chat_name": self.current_chat_name,
                "current_prompt": self.current_prompt,
            },
        )
        call = CallData(
            chat_name=chat_name, message=message, options={"stream": stream}
        )
        result = handle_chat(
            call,
            self.memory,
            stream=stream,
            current_chat_name=self.current_chat_name,
            current_prompt=self.current_prompt,
        )
        self.current_chat_name = call.chat_name
        self.current_prompt = call.global_prompt or self.current_prompt
        return result
>>>>>>> 326840f5
<|MERGE_RESOLUTION|>--- conflicted
+++ resolved
@@ -359,10 +359,6 @@
         memory: MemoryManager = MEMORY_MANAGER,
     ) -> None:
         self.memory = memory
-<<<<<<< HEAD
-        self.current_chat_id: str | None = None
-        self.current_prompt: str | None = None
-=======
         self.current_chat_name: str | None = None
         self.current_prompt: str | None = None
 
@@ -392,5 +388,4 @@
         )
         self.current_chat_name = call.chat_name
         self.current_prompt = call.global_prompt or self.current_prompt
-        return result
->>>>>>> 326840f5
+        return result
--- conflicted
+++ resolved
@@ -154,10 +154,7 @@
     new_goals = _parse_goals_from_response(cleaned)
 
     state.pop("error", None)
-<<<<<<< HEAD
     previous = list(state.get("goals", []))
-    combined = previous + new_goals
-=======
     combined = state.get("goals", []) + new_goals
 
     if new_goals and state.get("goals"):
@@ -166,7 +163,6 @@
             to_remove = {max(a, b) for a, b in duplicates}
             combined = [g for i, g in enumerate(combined) if i not in to_remove]
 
->>>>>>> 2f6a06a7
     state["goals"] = combined[:goal_limit]
     memory.save_goal_state(chat_name, state)
 

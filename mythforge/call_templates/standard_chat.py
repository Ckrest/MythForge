--- conflicted
+++ resolved
@@ -9,6 +9,7 @@
 from ..response_parser import ResponseParser
 from ..prompt_preparer import PromptPreparer
 from ..invoker import LLMInvoker
+from ..logger import LOGGER
 from ..logger import LOGGER
 
 if TYPE_CHECKING:  # pragma: no cover - type checking only
@@ -23,13 +24,10 @@
         {
             "function": "prepare_and_chat",
             "chat_id": call.chat_id,
-<<<<<<< HEAD
             "message": call.message,
             "global_prompt": call.global_prompt,
             "call_type": call.call_type,
             "options": call.options,
-=======
->>>>>>> 65492a55
         },
     )
 

--- conflicted
+++ resolved
@@ -1,692 +1,116 @@
-<!DOCTYPE html>
-<html lang="en">
-<head>
-    <meta charset="UTF-8">
-    <meta name="viewport" content="width=device-width, initial-scale=1.0">
-    <link rel="manifest" href="manifest.json">
-    <meta name="apple-mobile-web-app-capable" content="yes">
-    <title>Myth Forge</title>
-    <style>
-        /* --- Theme Variables copied from LocalLLMChatv2 --- */
-        :root {
-            --primary: #10a37f;
-            --bg-color: #ffffff;
-            --text-color: #333333;
-            --chat-bg: #f7f7f8;
-            --user-msg-bg: #10a37f;
-            --user-msg-color: white;
-            --ai-msg-bg: white;
-            --ai-msg-color: #333333;
-            --border-color: #e5e5e5;
-            --sidebar-bg: #202123;
-            --sidebar-text: white;
-            --sidebar-btn-bg: #343541;
-            --sidebar-btn-hover: #40414f;
-            --code-bg: #f0f0f0;
-            --code-color: #333333;
-            --input-bg: #ffffff;
-            --hover-color: rgba(16, 163, 127, 0.1);
-            --shadow-color: rgba(16, 163, 127, 0.2);
-            --message-font-size: 16px;
-        }
-        [data-theme="dark"] {
-            --primary: #10a37f;
-            --bg-color: #1e1e2e;
-            --text-color: #e0e0e0;
-            --chat-bg: #2c2c3a;
-            --user-msg-bg: #10a37f;
-            --user-msg-color: white;
-            --ai-msg-bg: #343541;
-            --ai-msg-color: #e0e0e0;
-            --border-color: #3e3e4a;
-            --sidebar-bg: #18181a;
-            --sidebar-text: #e0e0e0;
-            --sidebar-btn-bg: #2c2c3a;
-            --sidebar-btn-hover: #3e3e4a;
-            --code-bg: #2d2d3a;
-            --code-color: #e0e0e0;
-            --input-bg: #343541;
-            --hover-color: rgba(16, 163, 127, 0.2);
-            --shadow-color: rgba(16, 163, 127, 0.3);
-        }
-        [data-theme="night-blue"] {
-            --primary: #61afef;
-            --bg-color: #1a1b26;
-            --text-color: #a9b1d6;
-            --chat-bg: #24283b;
-            --user-msg-bg: #61afef;
-            --user-msg-color: #1a1b26;
-            --ai-msg-bg: #2a2e42;
-            --ai-msg-color: #a9b1d6;
-            --border-color: #343a52;
-            --sidebar-bg: #16161e;
-            --sidebar-text: #a9b1d6;
-            --sidebar-btn-bg: #24283b;
-            --sidebar-btn-hover: #2a2e42;
-            --code-bg: #282c40;
-            --code-color: #a9b1d6;
-            --input-bg: #2a2e42;
-            --hover-color: rgba(97, 175, 239, 0.2);
-            --shadow-color: rgba(97, 175, 239, 0.3);
-        }
-        [data-theme="sepia"] {
-            --primary: #8c6c4e;
-            --bg-color: #f0e7da;
-            --text-color: #5c4b3c;
-            --chat-bg: #f8f0e3;
-            --user-msg-bg: #8c6c4e;
-            --user-msg-color: #f8f0e3;
-            --ai-msg-bg: #e8dccb;
-            --ai-msg-color: #5c4b3c;
-            --border-color: #d2c2ad;
-            --sidebar-bg: #e0d0b8;
-            --sidebar-text: #5c4b3c;
-            --sidebar-btn-bg: #d0bea6;
-            --sidebar-btn-hover: #c0af98;
-            --code-bg: #e0d0b8;
-            --code-color: #5c4b3c;
-            --input-bg: #e8dccb;
-            --hover-color: rgba(140, 108, 78, 0.1);
-            --shadow-color: rgba(140, 108, 78, 0.2);
-        }
-        body {
-            font-family: -apple-system, BlinkMacSystemFont, 'Segoe UI', Roboto, Oxygen, Ubuntu, Cantarell, 'Open Sans', 'Helvetica Neue', sans-serif;
-            margin: 0;
-            padding: 0;
-            display: flex;
-            height: 100vh;
-            background-color: var(--bg-color);
-            color: var(--text-color);
-            transition: background-color 0.3s ease, color 0.3s ease;
-        }
-        .app-container { display: flex; width: 100%; height: 100%; }
-        .sidebar {
-            width: 260px;
-            background-color: var(--sidebar-bg);
-            color: var(--sidebar-text);
-            padding: 16px;
-            display: flex;
-            flex-direction: column;
-        }
-        .sidebar button { cursor: pointer; background-color: var(--sidebar-btn-bg); color: var(--sidebar-text); border: 1px solid rgba(255, 255, 255, 0.2); border-radius: 4px; padding: 8px; font-size: 14px; }
-        .sidebar button:hover { background-color: var(--sidebar-btn-hover); }
-        .sidebar button.new-chat { padding: 12px; text-align: left; margin-bottom: 20px; display: flex; align-items: center; }
-        .sidebar button#delete-chat-btn { background-color: rgba(220,53,69,0.8); }
-        .history-container { flex-grow: 1; overflow-y: auto; }
-        .chat-history-item {
-            padding: 10px; margin-bottom: 5px; border-radius: 4px; cursor: pointer; overflow: hidden; text-overflow: ellipsis; white-space: nowrap; font-size: 14px;
-        }
-        .chat-history-item:hover { background-color: var(--sidebar-btn-hover); }
-        .theme-switcher { margin-bottom: 12px; display: flex; flex-direction: column; }
-        .theme-switcher select {
-            background-color: var(--sidebar-btn-bg); color: var(--sidebar-text); border: 1px solid rgba(255,255,255,0.2); border-radius: 4px; padding: 8px; margin-top: 5px; cursor: pointer; font-size: 14px;
-        }
-        .modal{position:fixed;top:0;left:0;width:100%;height:100%;background:rgba(0,0,0,0.5);display:none;align-items:center;justify-content:center;}
-        .modal-content{background:var(--bg-color);color:var(--text-color);padding:20px;border-radius:8px;min-width:250px;}
-        .modal-content label{display:block;margin-top:10px;}
-        .modal-actions{text-align:right;margin-top:15px;}
-        .main { flex-grow: 1; display: flex; flex-direction: column; height: 100vh; }
-        .top-controls { padding: 10px; border-bottom: 1px solid var(--border-color); background: var(--bg-color); display: flex; gap: 0.5em; align-items: center; }
-        .chat-container { flex-grow: 1; overflow-y: auto; display: flex; flex-direction: column; justify-content: flex-end; background-color: var(--chat-bg); }
-        .message { padding: 20px; margin: 0; display: flex; border-bottom: 1px solid var(--border-color); }
-        .user-message { background-color: var(--bg-color); }
-        .ai-message { background-color: var(--chat-bg); }
-        .avatar { width: 30px; height: 30px; border-radius: 4px; display: flex; align-items: center; justify-content: center; margin-right: 15px; flex-shrink: 0; }
-        .user-avatar { background-color: var(--user-msg-bg); color: var(--user-msg-color); }
-        .ai-avatar { background-color: var(--primary); color: white; }
-        .message-content { flex-grow: 1; max-width: 800px; line-height: 1.6; font-size: var(--message-font-size); }
-        pre { background-color: var(--code-bg); color: var(--code-color); padding: 10px; border-radius: 4px; overflow-x: auto; }
-        textarea { width: 100%; padding: 12px 110px 12px 12px; border: 1px solid var(--border-color); border-radius: 6px; resize: none; min-height: 24px; max-height: 200px; overflow-y: auto; font-family: inherit; font-size: var(--message-font-size); line-height: 1.4; background-color: var(--input-bg); color: var(--text-color); }
-        textarea:focus { outline: none; border-color: var(--primary); box-shadow: 0 0 0 2px var(--shadow-color); }
-        .input-area { border-top: 1px solid var(--border-color); padding: 20px; background-color: var(--bg-color); position: relative; }
-        .input-container { display: flex; width: 100%; max-width: 800px; margin: 0 auto; position: relative; }
-        .send-button { position: absolute; right: 8px; bottom: 8px; background: none; border: none; cursor: pointer; color: var(--primary); padding: 5px; border-radius: 4px; }
-        #system-container { display:none; padding:10px; background: var(--chat-bg); }
+async function sendMessage(){
+    const text = userInput.value.trim();
+    if(text === '' || state.isGenerating || !state.currentChatId) return;
 
-        .tab-bar {
-            width: 40px;
-            background-color: var(--sidebar-bg);
-            color: var(--sidebar-text);
-            display: flex;
-            flex-direction: column;
-            align-items: center;
-            padding-top: 8px;
-        }
-        .tab-bar button { background-color: var(--sidebar-btn-bg); border: 1px solid rgba(255,255,255,0.2); color: var(--sidebar-text); cursor: pointer; font-size: 20px; width: 100%; padding: 10px 0; margin-bottom: 6px; border-radius: 4px; }
-        .tab-bar button.active { background-color: var(--sidebar-btn-hover); }
-        .sidebar.hidden { display: none; }
-        .sidebar.hidden + .main .input-container { max-width: 100%; }
-        .sidebar.hidden + .main .message-content { max-width: none; }
-        #chat-section, #more-section { flex-grow: 1; display: flex; flex-direction: column; }
-        #more-section { overflow-y: auto; }
-        .sidebar-section { display: flex; flex-direction: column; gap: 8px; margin-bottom: 20px; }
-        .sidebar-section select { background-color: var(--sidebar-btn-bg); color: var(--sidebar-text); border: 1px solid rgba(255,255,255,0.2); border-radius: 4px; padding: 8px; cursor: pointer; font-size: 14px; }
-    </style>
-</head>
-<body>
-    <div class="app-container">
-        <div class="tab-bar">
-            <button id="hide-tab" title="Hide">&#8592;</button>
-            <button id="chat-tab" title="Chats">&#128172;</button>
-            <button id="more-tab" title="More">&#9881;</button>
-        </div>
-        <div class="sidebar" id="sidebar">
-            <div id="chat-section">
-                <button class="new-chat" id="new-chat-btn">New Chat</button>
-                <div class="history-container" id="history-container"></div>
-            </div>
-            <div id="more-section" style="display:none;">
-                <div class="sidebar-section">
-                    <label for="globalPromptSelect">Global Prompt</label>
-                    <select id="globalPromptSelect">
-                        <option value="">(no global prompt)</option>
-                    </select>
-                    <button id="edit-prompt-btn">Edit Prompt</button>
-                    <button id="add-prompt-btn">Add Prompt</button>
-                </div>
-                <button id="open-settings-btn" class="new-chat">Settings</button>
-                <button id="delete-chat-btn" class="new-chat" style="margin-top:10px;background-color:rgba(220,53,69,0.8);">Delete Chat</button>
-                <button id="system-toggle" class="new-chat" style="display:none;margin-top:10px;">⚙️ Last Prompt</button>
-            </div>
-        </div>
-        <div class="main">
-            <div class="top-controls"></div>
-            <div id="system-container"><pre id="system-prompt" style="white-space:pre-wrap; margin:0;"></pre></div>
-            <div class="chat-container" id="chat-container"></div>
-            <div class="input-area">
-                <div class="input-container">
-                    <textarea id="user-input" placeholder="Type a message..." rows="1"></textarea>
-                    <button id="send-only-button" class="send-button" style="right:40px" title="Send without response" disabled>
-                        &#10003;
-                    </button>
-                    <button id="send-button" class="send-button" disabled>
-                        <svg stroke="currentColor" fill="none" stroke-width="2" viewBox="0 0 24 24" stroke-linecap="round" stroke-linejoin="round" height="20" width="20" xmlns="http://www.w3.org/2000/svg">
-                            <line x1="22" y1="2" x2="11" y2="13"></line>
-                            <polygon points="22 2 15 22 11 13 2 9 22 2"></polygon>
-                        </svg>
-                    </button>
-                    <button id="stop-button" class="send-button" style="display:none" title="Stop generation">
-                        &#9632;
-                    </button>
-                </div>
-            </div>
-        </div>
-    </div>
+    // clear & resize input
+    userInput.value = '';
+    autoResize();
 
-    <div id="settings-modal" class="modal">
-        <div class="modal-content">
-            <h2>Settings</h2>
-            <label>User Display Name <input id="user-name-input" type="text"></label>
-            <label>Bot Display Name <input id="bot-name-input" type="text"></label>
-            <div class="theme-switcher">
-                <label for="theme-select">Theme</label>
-                <select id="theme-select">
-                    <option value="light">Light</option>
-                    <option value="dark">Dark</option>
-                    <option value="night-blue">Night Blue</option>
-                    <option value="sepia">Sepia</option>
-                </select>
-            </div>
-            <div class="theme-switcher">
-                <label for="text-size-select">Text Size</label>
-                <select id="text-size-select">
-                    <option value="small">Small</option>
-                    <option value="medium">Medium</option>
-                    <option value="large">Large</option>
-                    <option value="x-large">Extra Large</option>
-                    <option value="xx-large">2x Large</option>
-                    <option value="xxx-large">3x Large</option>
-                    <option value="xxxx-large">4x Large</option>
-                    <option value="xxxxx-large">5x Large</option>
-                </select>
-            </div>
-            <div class="modal-actions">
-                <button id="settings-save-btn">Save</button>
-            </div>
-        </div>
-    </div>
+    // disable both send buttons and swap UI to “stopping” state
+    sendButton.disabled = true;
+    sendOnlyButton.disabled = true;
+    sendButton.style.display = 'none';
+    sendOnlyButton.style.display = 'none';
+    stopButton.style.display = 'inline';
 
-    <script>
-        const CONFIG = { apiUrl: window.location.origin };
-        const state = { chats: [], currentChatId: '', settings:{ userName:'You', botName:'Bot', theme:'light', textSize:'medium' }, isGenerating: false, nextIndex: 0 };
+    // track index for editing/removal
+    const userIdx = state.nextIndex;
+    appendMessageToUI('user', text, userIdx);
 
-        const chatContainer    = document.getElementById('chat-container');
-        const userInput        = document.getElementById('user-input');
-        const sendButton       = document.getElementById('send-button');
-        const sendOnlyButton   = document.getElementById('send-only-button');
-        const stopButton       = document.getElementById('stop-button');
-        let abortController    = null;
-        const newChatButton    = document.getElementById('new-chat-btn');
-        const historyContainer = document.getElementById('history-container');
-       const themeSelect      = document.getElementById('theme-select');
-        const textSizeSelect  = document.getElementById('text-size-select');
-        const gpSelect         = document.getElementById('globalPromptSelect');
-        const editPromptBtn    = document.getElementById('edit-prompt-btn');
-        const addPromptBtn     = document.getElementById('add-prompt-btn');
-        const deleteChatBtn    = document.getElementById('delete-chat-btn');
-        const systemToggle     = document.getElementById('system-toggle');
-        const systemContainer  = document.getElementById('system-container');
-        const systemPrompt     = document.getElementById('system-prompt');
-        const openSettingsBtn  = document.getElementById('open-settings-btn');
-        const settingsModal    = document.getElementById('settings-modal');
-        const settingsSaveBtn  = document.getElementById('settings-save-btn');
-        const userNameInput    = document.getElementById('user-name-input');
-        const botNameInput     = document.getElementById('bot-name-input');
-        const hideTab          = document.getElementById('hide-tab');
-        const chatTab          = document.getElementById('chat-tab');
-        const moreTab          = document.getElementById('more-tab');
-        const sidebar          = document.getElementById('sidebar');
-        const chatSection      = document.getElementById('chat-section');
-        const moreSection      = document.getElementById('more-section');
+    addTyping();
+    state.isGenerating = true;
+    abortController = new AbortController();
 
-       function applyTheme(name){
-           document.body.setAttribute('data-theme', name);
-           state.settings.theme = name;
-       }
+    try {
+        const response = await fetch('/chat/stream', {
+            method: 'POST',
+            headers: {'Content-Type':'application/json'},
+            body: JSON.stringify({
+                chat_id: state.currentChatId,
+                message: text,
+                global_prompt: gpSelect.value
+            }),
+            signal: abortController.signal
+        });
+        if(!response.ok) throw new Error(`Server returned ${response.status}`);
 
-        function applyTextSize(size){
-            const map = {
-                small:'14px',
-                medium:'16px',
-                large:'18px',
-                'x-large':'20px',
-                'xx-large':'22px',
-                'xxx-large':'24px',
-                'xxxx-large':'26px',
-                'xxxxx-large':'28px'
-            };
-            document.body.style.setProperty('--message-font-size', map[size] || '16px');
-            state.settings.textSize = size;
-        }
+        removeTyping();
+        // reserve next slot for the bot
+        appendMessageToUI('assistant', '', userIdx+1);
+        const aiElement = chatContainer.lastChild.querySelector('.message-content');
 
-        function loadSettings(){
-            const saved = localStorage.getItem('clientSettings');
-            if(saved){
-                try{ Object.assign(state.settings, JSON.parse(saved)); }catch{}
+        const reader = response.body.getReader();
+        const decoder = new TextDecoder('utf-8');
+        let buffer = '', done = false, firstLine = true, accumulated = '';
+
+        while(!done){
+            const {value, done: doneReading} = await reader.read();
+            done = doneReading;
+            if(value){
+                buffer += decoder.decode(value, {stream:true});
+                while(buffer.includes('\n')){
+                    const idx = buffer.indexOf('\n');
+                    const chunk = buffer.slice(0, idx);
+                    buffer = buffer.slice(idx+1);
+
+                    if(firstLine){
+                        firstLine = false;
+                        try {
+                            const meta = JSON.parse(chunk);
+                            systemPrompt.textContent = meta.prompt || '';
+                            systemToggle.style.display = meta.prompt ? 'block' : 'none';
+                        } catch{}
+                    } else {
+                        accumulated += chunk;
+                        aiElement.innerHTML = accumulated.replace(/\n/g,'<br>');
+                        chatContainer.scrollTop = chatContainer.scrollHeight;
+                    }
+                }
             }
         }
+    } catch(err) {
+        if(err.name !== 'AbortError'){
+            console.error('Streaming fetch failed:', err);
+            removeTyping();
+            appendMessageToUI('assistant', '[Error generating response]', userIdx+1);
+        }
+    } finally {
+        state.isGenerating = false;
+        // restore buttons
+        sendButton.disabled = userInput.value.trim() === '';
+        sendOnlyButton.disabled = sendButton.disabled;
+        stopButton.style.display = 'none';
+        sendButton.style.display = 'inline';
+        sendOnlyButton.style.display = 'inline';
+        userInput.focus();
+    }
+}
 
-        function saveSettings(){
-            localStorage.setItem('clientSettings', JSON.stringify(state.settings));
-        }
+async function sendMessageNoGen(){
+    const text = userInput.value.trim();
+    if(text === '' || state.isGenerating || !state.currentChatId) return;
 
-        function loadTheme(){
-            applyTheme(state.settings.theme);
-            themeSelect.value = state.settings.theme;
-        }
+    userInput.value = '';
+    autoResize();
+    sendButton.disabled = true;
+    sendOnlyButton.disabled = true;
+    appendMessageToUI('user', text);
 
-        function loadTextSize(){
-            applyTextSize(state.settings.textSize);
-            textSizeSelect.value = state.settings.textSize;
-        }
-
-        function openSettings(){
-            userNameInput.value = state.settings.userName;
-            botNameInput.value  = state.settings.botName;
-            themeSelect.value   = state.settings.theme;
-            textSizeSelect.value = state.settings.textSize;
-            settingsModal.style.display='flex';
-        }
-
-        function closeSettings(){ settingsModal.style.display='none'; }
-
-        function updateAvatarDisplays(){
-            document.querySelectorAll('.user-avatar').forEach(el=>{
-                el.textContent = (state.settings.userName[0] || 'U');
-            });
-            document.querySelectorAll('.ai-avatar').forEach(el=>{
-                el.textContent = (state.settings.botName[0] || 'A');
-            });
-        }
-
-        function saveSettingsFromUI(){
-            state.settings.userName = userNameInput.value.trim() || 'You';
-            state.settings.botName  = botNameInput.value.trim()  || 'Bot';
-            applyTheme(themeSelect.value);
-            applyTextSize(textSizeSelect.value);
-            saveSettings();
-            updateAvatarDisplays();
-            closeSettings();
-        }
-
-        function toggleSystem(){
-            const current = getComputedStyle(systemContainer).display;
-            systemContainer.style.display = current === 'none' ? 'block' : 'none';
-        }
-
-        function showChatTab(){
-            sidebar.classList.remove('hidden');
-            chatSection.style.display = 'flex';
-            moreSection.style.display = 'none';
-            chatTab.classList.add('active');
-            moreTab.classList.remove('active');
-        }
-
-        function showMoreTab(){
-            sidebar.classList.remove('hidden');
-            chatSection.style.display = 'none';
-            moreSection.style.display = 'flex';
-            chatTab.classList.remove('active');
-            moreTab.classList.add('active');
-        }
-
-        function hideSidebar(){
-            sidebar.classList.add('hidden');
-            chatTab.classList.remove('active');
-            moreTab.classList.remove('active');
-        }
-
-        function renderHistory(){
-            historyContainer.innerHTML = '';
-            state.chats.forEach(id => {
-                const div = document.createElement('div');
-                div.className = 'chat-history-item';
-                div.textContent = id;
-                div.onclick = () => loadChat(id);
-                if(id === state.currentChatId) div.style.backgroundColor = 'var(--sidebar-btn-hover)';
-                historyContainer.appendChild(div);
-            });
-        }
-
-        async function fetchChatList(){
-            try{
-                const res = await fetch('/chats');
-                const json = await res.json();
-                state.chats = json.chats;
-                const last = localStorage.getItem('lastChatId');
-                if(last && state.chats.includes(last)){
-                    state.currentChatId = last;
-                }else if(state.chats.length && !state.currentChatId){
-                    state.currentChatId = state.chats[0];
-                }
-                renderHistory();
-            }catch(e){ console.error('Failed to fetch chats:', e); }
-        }
-
-        async function loadChat(id){
-            state.currentChatId = id;
-            localStorage.setItem('lastChatId', id);
-            renderHistory();
-            chatContainer.innerHTML='';
-            systemPrompt.textContent='';
-            systemToggle.style.display='none';
-            try{
-                const res = await fetch(`/history/${encodeURIComponent(id)}`);
-                if(!res.ok) return;
-                const msgs = await res.json();
-                state.nextIndex = 0;
-                msgs.forEach((m,i) => appendMessageToUI(m.role==='bot'?'assistant':m.role, m.content, i));
-            }catch(e){ console.error('Failed to load history:',e); }
-        }
-
-        async function refreshGlobalPromptList(){
-            try{
-                const res = await fetch('/prompts');
-                const json = await res.json();
-                gpSelect.innerHTML = '<option value="">(no global prompt)</option>';
-                json.prompts.forEach(p => { const opt=document.createElement('option'); opt.value=p.name; opt.textContent=p.name; gpSelect.appendChild(opt); });
-                const last = localStorage.getItem('lastGlobalPrompt');
-                if(last && Array.from(gpSelect.options).some(o=>o.value===last)) gpSelect.value = last;
-            }catch(e){ console.error('Failed to load prompts:',e); }
-        }
-
-        async function addNewPrompt(){
-            const name = prompt('Enter a unique prompt name (no spaces):');
-            if(name===null) return; const trimmed=name.trim(); if(!trimmed) return alert('Name cannot be empty.');
-            const content = prompt(`Enter the text for "${trimmed}":`); if(content===null) return; const contTrim=content.trim(); if(!contTrim) return alert('Prompt content cannot be empty.');
-            try{
-                const res = await fetch('/prompts', {
-                    method: 'POST',
-                    headers: { 'Content-Type': 'application/json' },
-                    body: JSON.stringify({ name: trimmed, content: contTrim })
-                });
-                if(!res.ok){
-                    const err = await res.json();
-                    return alert('Error: ' + err.detail);
-                }
-                // Remember this new prompt as the last used one
-                localStorage.setItem('lastGlobalPrompt', trimmed);
-                await refreshGlobalPromptList();
-                gpSelect.value = trimmed;
-                alert(`Prompt "${trimmed}" created.`);
-            }catch(e){
-                console.error('Failed to create prompt:', e);
-                alert('Failed: ' + e.message);
-            }
-        }
-
-        async function openPromptEditor(){
-            const name = gpSelect.value; if(!name) return alert('Select a prompt from the dropdown first.');
-            try{
-                const res = await fetch('/prompts'); const json = await res.json();
-                const promptObj = json.prompts.find(p=>p.name===name); if(!promptObj) return alert('Prompt not found.');
-                const newContent = prompt(`Edit content for "${name}":`, promptObj.content); if(newContent===null) return; const contTrim = newContent.trim(); if(!contTrim) return alert('Prompt content cannot be empty.');
-                const updateRes = await fetch(`/prompts/${encodeURIComponent(name)}`, {method:'PUT', headers:{'Content-Type':'application/json'}, body: JSON.stringify({name, content: contTrim})});
-                if(!updateRes.ok){ const err=await updateRes.json(); return alert('Error: '+err.detail); }
-                await refreshGlobalPromptList(); alert(`Prompt "${name}" updated.`);
-            }catch(e){ console.error('Failed to update prompt:',e); alert('Failed to update prompt: '+e.message); }
-        }
-
-        function startNewChat(){
-            const name = prompt('Enter new chat name:'); if(name===null) return; const trimmed = name.trim(); if(!trimmed) return alert('Name cannot be empty.');
-            if(state.chats.includes(trimmed)) return alert('That name\u2019s already taken.');
-              state.chats.unshift(trimmed);
-              state.currentChatId = trimmed;
-              localStorage.setItem('lastChatId', trimmed);
-              renderHistory();
-              chatContainer.innerHTML = '';
-              systemPrompt.textContent = '';
-              systemToggle.style.display = 'none';
-              state.nextIndex = 0;
-        }
-
-        async function deleteChat(){
-            if(!state.currentChatId) return alert('Nothing to delete.');
-            if(!confirm('Are you sure you want to delete this chat?')) return;
-            try{
-                const res = await fetch(`/chat/${encodeURIComponent(state.currentChatId)}`, {method:'DELETE'});
-                if(!res.ok){ if(res.status===404) throw new Error('Chat not found on server.'); else throw new Error('Unknown server error.'); }
-                state.chats = state.chats.filter(c=>c!==state.currentChatId);
-                state.currentChatId = state.chats.length? state.chats[0] : '';
-                localStorage.setItem('lastChatId', state.currentChatId);
-                renderHistory();
-                chatContainer.innerHTML = '';
-                systemPrompt.textContent = '';
-                systemToggle.style.display = 'none';
-                state.nextIndex = 0;
-                showChatTab();
-            }catch(err){ console.error('Failed to delete chat:', err); alert('Error deleting chat: '+err.message); }
-        }
-
-        function autoResize(){ userInput.style.height='auto'; userInput.style.height=Math.min(userInput.scrollHeight,200)+'px'; }
-
-        function scrollToBottom(){
-            chatContainer.scrollTop = chatContainer.scrollHeight;
-            const lastMsg = chatContainer.lastElementChild;
-            if(lastMsg) lastMsg.scrollIntoView({block:'end'});
-        }
-
-        function appendMessageToUI(role, content, idx){
-            if(idx===undefined) idx = state.nextIndex++;
-            else state.nextIndex = Math.max(state.nextIndex, idx+1);
-            const div=document.createElement('div');
-            div.className=`message ${role==='user'?'user-message':'ai-message'}`;
-            div.dataset.index = idx;
-            div.dataset.role = role;
-            const avatar=document.createElement('div');
-            avatar.className=`avatar ${role==='user'?'user-avatar':'ai-avatar'}`;
-            avatar.textContent = role==='user' ? (state.settings.userName[0]||'U') : (state.settings.botName[0]||'A');
-            const contentDiv=document.createElement('div');
-            contentDiv.className='message-content';
-            contentDiv.innerHTML=content.replace(/\n/g,'<br>');
-            div.appendChild(avatar); div.appendChild(contentDiv);
-            div.addEventListener('click', handleMessageEdit);
-            chatContainer.appendChild(div);
-            chatContainer.scrollTop = chatContainer.scrollHeight;
-        }
-
-        function addTyping(){
-            const div=document.createElement('div'); div.className='message ai-message'; div.id='typing-indicator';
-            const avatar=document.createElement('div'); avatar.className='avatar ai-avatar'; avatar.textContent=(state.settings.botName[0]||'A');
-            const cont=document.createElement('div'); cont.className='message-content'; cont.textContent='...';
-            div.appendChild(avatar); div.appendChild(cont); chatContainer.appendChild(div); chatContainer.scrollTop=chatContainer.scrollHeight;
-        }
-        function removeTyping(){ const t=document.getElementById('typing-indicator'); if(t) t.remove(); }
-
-        async function handleMessageEdit(){
-            if(!state.currentChatId) return;
-            const idx = parseInt(this.dataset.index,10);
-            const current = this.querySelector('.message-content').innerText.replace(/\n/g,'\n');
-            let updated = prompt('Edit message. Leave empty to delete.', current);
-            if(updated===null) return;
-            updated = updated.replace(/\r/g,'');
-            if(updated.trim()===''){
-                if(!confirm('Delete this message?')) return;
-                try{
-                    const res = await fetch(`/history/${encodeURIComponent(state.currentChatId)}/${idx}`, {method:'DELETE'});
-                    if(!res.ok) throw new Error('Server error');
-                    await loadChat(state.currentChatId);
-                }catch(e){ alert('Failed to delete message'); }
-            }else{
-                try{
-                    const res = await fetch(`/history/${encodeURIComponent(state.currentChatId)}/${idx}`, {method:'PUT', headers:{'Content-Type':'application/json'}, body: JSON.stringify({content: updated})});
-                    if(!res.ok) throw new Error('Server error');
-                    await loadChat(state.currentChatId);
-                }catch(e){ alert('Failed to update message'); }
-            }
-        }
-
-        async function sendMessage(){
-            const text = userInput.value.trim();
-            if(text==='' || state.isGenerating || !state.currentChatId) return;
-<<<<<<< HEAD
-            userInput.value=''; autoResize(); sendButton.disabled=true;
-            const userIdx = state.nextIndex;
-            appendMessageToUI('user', text, userIdx);
-=======
-            userInput.value=''; autoResize();
-            sendButton.disabled=true; sendOnlyButton.disabled=true;
-            sendButton.style.display='none';
-            sendOnlyButton.style.display='none';
-            stopButton.style.display='inline';
-            appendMessageToUI('user', text);
->>>>>>> c9b90485
-            addTyping(); state.isGenerating=true;
-            abortController = new AbortController();
-            try{
-                const response = await fetch('/chat/stream', {
-                    method:'POST',
-                    headers:{'Content-Type':'application/json'},
-                    body: JSON.stringify({chat_id: state.currentChatId, message: text, global_prompt: gpSelect.value}),
-                    signal: abortController.signal
-                });
-                if(!response.ok) throw new Error(`Server returned ${response.status}`);
-                removeTyping();
-                appendMessageToUI('assistant','', userIdx+1);
-                const aiElement = chatContainer.lastChild.querySelector('.message-content');
-                const reader = response.body.getReader();
-                const decoder = new TextDecoder('utf-8');
-                let buffer=''; let done=false; let firstLine=true; let accumulated='';
-                while(!done){
-                    const {value, done:doneReading} = await reader.read();
-                    done = doneReading;
-                    if(value){
-                        buffer += decoder.decode(value, {stream:true});
-                        while(buffer.includes('\n')){
-                            const idx = buffer.indexOf('\n');
-                            const chunk = buffer.slice(0, idx); buffer = buffer.slice(idx+1);
-                            if(firstLine){
-                                firstLine=false;
-                                try{
-                                    const meta=JSON.parse(chunk);
-                                    systemPrompt.textContent = meta.prompt || '';
-                                    systemToggle.style.display = meta.prompt ? 'block' : 'none';
-                                }catch{}
-                            }else{
-                                accumulated += chunk; aiElement.innerHTML = accumulated.replace(/\n/g,'<br>');
-                                chatContainer.scrollTop = chatContainer.scrollHeight;
-                            }
-                        }
-                    }
-                }
-            }catch(err){
-<<<<<<< HEAD
-                console.error('Streaming fetch failed:', err);
-                removeTyping(); appendMessageToUI('assistant','[Error generating response]', userIdx+1);
-=======
-                if(err.name!=='AbortError'){
-                    console.error('Streaming fetch failed:', err);
-                    removeTyping(); appendMessageToUI('assistant','[Error generating response]');
-                }
-            }finally{
-                state.isGenerating=false;
-                sendButton.disabled=userInput.value.trim()==='';
-                sendOnlyButton.disabled=sendButton.disabled;
-                stopButton.style.display='none';
-                sendButton.style.display='inline';
-                sendOnlyButton.style.display='inline';
-                userInput.focus();
-            }
-        }
-
-        async function sendMessageNoGen(){
-            const text = userInput.value.trim();
-            if(text==='' || state.isGenerating || !state.currentChatId) return;
-            userInput.value=''; autoResize();
-            sendButton.disabled=true; sendOnlyButton.disabled=true;
-            appendMessageToUI('user', text);
-            try{
-                await fetch('/message', {
-                    method:'POST',
-                    headers:{'Content-Type':'application/json'},
-                    body: JSON.stringify({chat_id: state.currentChatId, message: text, global_prompt: gpSelect.value})
-                });
-            }catch(err){
-                console.error('Send only failed:', err);
->>>>>>> c9b90485
-            }finally{
-                sendButton.disabled=userInput.value.trim()==='' || state.isGenerating;
-                sendOnlyButton.disabled=sendButton.disabled;
-                userInput.focus();
-            }
-        }
-
-        function stopGenerating(){ if(abortController){ abortController.abort(); } }
-
-        function setupEvents(){
-            themeSelect.addEventListener('change', e=>applyTheme(e.target.value));
-            textSizeSelect.addEventListener('change', e=>applyTextSize(e.target.value));
-            gpSelect.addEventListener('change', ()=>{ localStorage.setItem('lastGlobalPrompt', gpSelect.value); });
-            openSettingsBtn.addEventListener('click', openSettings);
-            settingsSaveBtn.addEventListener('click', saveSettingsFromUI);
-            settingsModal.addEventListener('click', e=>{ if(e.target===settingsModal) closeSettings(); });
-            sendButton.addEventListener('click', sendMessage);
-            sendOnlyButton.addEventListener('click', sendMessageNoGen);
-            stopButton.addEventListener('click', stopGenerating);
-            userInput.addEventListener('keydown', e=>{ if(e.key==='Enter' && !e.shiftKey){ e.preventDefault(); sendMessage(); } });
-            userInput.addEventListener('input', ()=>{ const dis = userInput.value.trim()==='' || state.isGenerating; sendButton.disabled = dis; sendOnlyButton.disabled = dis; autoResize(); });
-            userInput.addEventListener('blur', ()=>{ setTimeout(scrollToBottom, 100); });
-            newChatButton.addEventListener('click', startNewChat);
-            deleteChatBtn.addEventListener('click', deleteChat);
-            editPromptBtn.addEventListener('click', openPromptEditor);
-            addPromptBtn.addEventListener('click', addNewPrompt);
-            systemToggle.addEventListener('click', toggleSystem);
-            hideTab.addEventListener('click', hideSidebar);
-            chatTab.addEventListener('click', showChatTab);
-            moreTab.addEventListener('click', showMoreTab);
-        }
-
-        (async function init(){
-            loadSettings();
-            loadTheme();
-            loadTextSize();
-            setupEvents();
-            showChatTab();
-            await fetchChatList();
-            if(state.currentChatId) await loadChat(state.currentChatId);
-            await refreshGlobalPromptList();
-            autoResize();
-        })();
-    </script>
-</body>
-</html>+    try {
+        await fetch('/message', {
+            method: 'POST',
+            headers: {'Content-Type':'application/json'},
+            body: JSON.stringify({
+                chat_id: state.currentChatId,
+                message: text,
+                global_prompt: gpSelect.value
+            })
+        });
+    } catch(err){
+        console.error('Send only failed:', err);
+    } finally {
+        sendButton.disabled = userInput.value.trim() === '' || state.isGenerating;
+        sendOnlyButton.disabled = sendButton.disabled;
+        userInput.focus();
+    }
+}
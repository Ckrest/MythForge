--- conflicted
+++ resolved
@@ -349,11 +349,12 @@
         function startNewChat(){
             const name = prompt('Enter new chat name:'); if(name===null) return; const trimmed = name.trim(); if(!trimmed) return alert('Name cannot be empty.');
             if(state.chats.includes(trimmed)) return alert('That name\u2019s already taken.');
-<<<<<<< HEAD
-            state.chats.unshift(trimmed); state.currentChatId = trimmed; renderHistory(); chatContainer.innerHTML=''; systemPrompt.textContent='';
-=======
-            state.chats.unshift(trimmed); state.currentChatId = trimmed; localStorage.setItem('lastChatId', trimmed); renderHistory(); chatContainer.innerHTML=''; systemPrompt.value='';
->>>>>>> 83854c15
+              state.chats.unshift(trimmed);
+              state.currentChatId = trimmed;
+              localStorage.setItem('lastChatId', trimmed);
+              renderHistory();
+              chatContainer.innerHTML = '';
+              systemPrompt.textContent = '';
         }
 
         async function deleteChat(){
@@ -364,12 +365,10 @@
                 if(!res.ok){ if(res.status===404) throw new Error('Chat not found on server.'); else throw new Error('Unknown server error.'); }
                 state.chats = state.chats.filter(c=>c!==state.currentChatId);
                 state.currentChatId = state.chats.length? state.chats[0] : '';
-<<<<<<< HEAD
-                renderHistory(); chatContainer.innerHTML=''; systemPrompt.textContent='';
-=======
                 localStorage.setItem('lastChatId', state.currentChatId);
-                renderHistory(); chatContainer.innerHTML=''; systemPrompt.value='';
->>>>>>> 83854c15
+                renderHistory();
+                chatContainer.innerHTML = '';
+                systemPrompt.textContent = '';
             }catch(err){ console.error('Failed to delete chat:', err); alert('Error deleting chat: '+err.message); }
         }
 

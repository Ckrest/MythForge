<!DOCTYPE html>
<html lang="en">
<head>
    <meta charset="UTF-8">
    <meta name="viewport" content="width=device-width, initial-scale=1.0">
    <link rel="manifest" href="manifest.json">
    <meta name="apple-mobile-web-app-capable" content="yes">
    <title>Myth Forge</title>
    <style>
        /* --- Theme Variables copied from LocalLLMChatv2 --- */
        :root {
            --primary: #10a37f;
            --bg-color: #ffffff;
            --text-color: #333333;
            --chat-bg: #f7f7f8;
            --user-msg-bg: #10a37f;
            --user-msg-color: white;
            --ai-msg-bg: white;
            --ai-msg-color: #333333;
            --border-color: #e5e5e5;
            --sidebar-bg: #202123;
            --sidebar-text: white;
            --sidebar-btn-bg: #343541;
            --sidebar-btn-hover: #40414f;
            --code-bg: #f0f0f0;
            --code-color: #333333;
            --input-bg: #ffffff;
            --hover-color: rgba(16, 163, 127, 0.1);
            --shadow-color: rgba(16, 163, 127, 0.2);
            --message-font-size: 16px;
        }
        [data-theme="dark"] {
            --primary: #10a37f;
            --bg-color: #1e1e2e;
            --text-color: #e0e0e0;
            --chat-bg: #2c2c3a;
            --user-msg-bg: #10a37f;
            --user-msg-color: white;
            --ai-msg-bg: #343541;
            --ai-msg-color: #e0e0e0;
            --border-color: #3e3e4a;
            --sidebar-bg: #18181a;
            --sidebar-text: #e0e0e0;
            --sidebar-btn-bg: #2c2c3a;
            --sidebar-btn-hover: #3e3e4a;
            --code-bg: #2d2d3a;
            --code-color: #e0e0e0;
            --input-bg: #343541;
            --hover-color: rgba(16, 163, 127, 0.2);
            --shadow-color: rgba(16, 163, 127, 0.3);
        }
        [data-theme="night-blue"] {
            --primary: #61afef;
            --bg-color: #1a1b26;
            --text-color: #a9b1d6;
            --chat-bg: #24283b;
            --user-msg-bg: #61afef;
            --user-msg-color: #1a1b26;
            --ai-msg-bg: #2a2e42;
            --ai-msg-color: #a9b1d6;
            --border-color: #343a52;
            --sidebar-bg: #16161e;
            --sidebar-text: #a9b1d6;
            --sidebar-btn-bg: #24283b;
            --sidebar-btn-hover: #2a2e42;
            --code-bg: #282c40;
            --code-color: #a9b1d6;
            --input-bg: #2a2e42;
            --hover-color: rgba(97, 175, 239, 0.2);
            --shadow-color: rgba(97, 175, 239, 0.3);
        }
        [data-theme="sepia"] {
            --primary: #8c6c4e;
            --bg-color: #f0e7da;
            --text-color: #5c4b3c;
            --chat-bg: #f8f0e3;
            --user-msg-bg: #8c6c4e;
            --user-msg-color: #f8f0e3;
            --ai-msg-bg: #e8dccb;
            --ai-msg-color: #5c4b3c;
            --border-color: #d2c2ad;
            --sidebar-bg: #e0d0b8;
            --sidebar-text: #5c4b3c;
            --sidebar-btn-bg: #d0bea6;
            --sidebar-btn-hover: #c0af98;
            --code-bg: #e0d0b8;
            --code-color: #5c4b3c;
            --input-bg: #e8dccb;
            --hover-color: rgba(140, 108, 78, 0.1);
            --shadow-color: rgba(140, 108, 78, 0.2);
        }
        body {
            font-family: -apple-system, BlinkMacSystemFont, 'Segoe UI', Roboto, Oxygen, Ubuntu, Cantarell, 'Open Sans', 'Helvetica Neue', sans-serif;
            margin: 0;
            padding: 0;
            display: flex;
            height: 100vh;
            background-color: var(--bg-color);
            color: var(--text-color);
            transition: background-color 0.3s ease, color 0.3s ease;
        }
        .app-container { display: flex; width: 100%; height: 100%; }
        .sidebar {
            width: 260px;
            flex: 0 0 260px;
            box-sizing: border-box;
            background-color: var(--sidebar-bg);
            color: var(--sidebar-text);
            padding: 16px;
            display: flex;
            flex-direction: column;
        }
        .sidebar button { cursor: pointer; background-color: var(--sidebar-btn-bg); color: var(--sidebar-text); border: 1px solid rgba(255, 255, 255, 0.2); border-radius: 4px; padding: 8px; font-size: 14px; }
        .sidebar button:hover { background-color: var(--sidebar-btn-hover); }
        .sidebar button.new-chat { padding: 12px; text-align: left; margin-bottom: 20px; display: flex; align-items: center; }
        .history-container { flex-grow: 1; overflow-y: auto; }
        .chat-history-item {
            width: 100%;
            box-sizing: border-box;
            padding: 10px; margin-bottom: 5px; border-radius: 4px; cursor: pointer; font-size: 14px; position: relative; display:flex; align-items:center;
        }
        .chat-name { flex-grow:1; overflow:hidden; text-overflow:ellipsis; white-space:nowrap; }
        .chat-history-item:hover { background-color: var(--sidebar-btn-hover); }
        .chat-action-btn {
            background: none; border: none; color: var(--sidebar-text); font-size: 12px; cursor: pointer; margin-left:4px; display:none;
        }
        .chat-history-item.active .chat-action-btn { display:block; }
        .chat-history-item.active { background-color: var(--sidebar-btn-hover); }
        .theme-switcher { margin-bottom: 12px; display: flex; flex-direction: column; }
        .theme-switcher select {
            background-color: var(--sidebar-btn-bg); color: var(--sidebar-text); border: 1px solid rgba(255,255,255,0.2); border-radius: 4px; padding: 8px; margin-top: 5px; cursor: pointer; font-size: 14px;
        }
        .modal{position:fixed;top:0;left:0;width:100%;height:100%;background:rgba(0,0,0,0.5);display:none;align-items:center;justify-content:center;}
        .modal-content{background:var(--bg-color);color:var(--text-color);padding:20px;border-radius:8px;min-width:250px;}
        .modal-content label{display:block;margin-top:10px;}
        .modal-actions{text-align:right;margin-top:15px;}
        .main { flex-grow: 1; display: flex; flex-direction: column; height: 100vh; }
        .top-controls { padding: 10px; border-bottom: 1px solid var(--border-color); background: var(--bg-color); display: flex; gap: 0.5em; align-items: center; }
        .chat-container { flex-grow: 1; overflow-y: auto; display: flex; flex-direction: column; justify-content: flex-end; background-color: var(--chat-bg); }
        .message { padding: 20px; margin: 0; display: flex; border-bottom: 1px solid var(--border-color); position: relative; }
        .user-message { background-color: var(--bg-color); }
        .ai-message { background-color: var(--chat-bg); }
        .avatar { width: 30px; height: 30px; border-radius: 4px; display: flex; align-items: center; justify-content: center; margin-right: 15px; flex-shrink: 0; }
        .user-avatar { background-color: var(--user-msg-bg); color: var(--user-msg-color); }
        .ai-avatar { background-color: var(--primary); color: white; }
        .message-content { flex-grow: 1; max-width: none; line-height: 1.6; font-size: var(--message-font-size); }
        .message-control-btn { position: absolute; bottom: 4px; right: 4px; background: none; border: none; cursor: pointer; color: var(--text-color); display: none; }
        .message:hover .message-control-btn { display: block; }
        .message-menu { position: absolute; bottom: 28px; right: 4px; background: var(--bg-color); border: 1px solid var(--border-color); border-radius: 4px; box-shadow: 0 2px 4px rgba(0,0,0,0.2); display: flex; flex-direction: column; z-index: 100; }
        .message-menu button { background: none; border: none; padding: 6px 12px; cursor: pointer; font-size: 14px; text-align: left; color: var(--text-color); }
        .message-menu button:hover { background-color: var(--hover-color); }
        pre { background-color: var(--code-bg); color: var(--code-color); padding: 10px; border-radius: 4px; overflow-x: auto; }
        textarea { width: 100%; padding: 12px 110px 12px 12px; border: 1px solid var(--border-color); border-radius: 6px; resize: none; min-height: 24px; max-height: 200px; overflow-y: auto; font-family: inherit; font-size: var(--message-font-size); line-height: 1.4; background-color: var(--input-bg); color: var(--text-color); }
        textarea:focus { outline: none; border-color: var(--primary); box-shadow: 0 0 0 2px var(--shadow-color); }
        .input-area { border-top: 1px solid var(--border-color); padding: 20px; background-color: var(--bg-color); position: relative; }
        .input-container { display: flex; width: 100%; max-width: none; margin: 0; position: relative; }
        .send-button { position: absolute; right: 8px; bottom: 8px; background: none; border: none; cursor: pointer; color: var(--primary); padding: 5px; border-radius: 4px; }
        #system-container { display:none; padding:10px; background: var(--chat-bg); }

        .tab-bar {
            width: 40px;
            flex: 0 0 40px;
            box-sizing: border-box;
            background-color: var(--sidebar-bg);
            color: var(--sidebar-text);
            display: flex;
            flex-direction: column;
            align-items: center;
            padding-top: 8px;
        }
        .tab-bar button { background-color: var(--sidebar-btn-bg); border: 1px solid rgba(255,255,255,0.2); color: var(--sidebar-text); cursor: pointer; font-size: 20px; width: 100%; padding: 10px 0; margin-bottom: 6px; border-radius: 4px; }
        .tab-bar button.active { background-color: var(--sidebar-btn-hover); }
        .sidebar.hidden { display: none; }
        #chat-section, #more-section, #prompt-section { flex-grow: 1; display: flex; flex-direction: column; }
        #more-section { overflow-y: auto; }
        #prompt-section { overflow-y: auto; }
        .sidebar-section { display: flex; flex-direction: column; gap: 8px; margin-bottom: 20px; }
        .sidebar-section select { background-color: var(--sidebar-btn-bg); color: var(--sidebar-text); border: 1px solid rgba(255,255,255,0.2); border-radius: 4px; padding: 8px; cursor: pointer; font-size: 14px; }
        .sidebar-section label { display:flex; flex-direction:column; font-size:14px; }
        .sidebar-section input { background-color: var(--sidebar-btn-bg); color: var(--sidebar-text); border: 1px solid rgba(255,255,255,0.2); border-radius:4px; padding:6px 8px; margin-top:4px; font-size:14px; }
    </style>
</head>
<body>
    <div class="app-container">
        <div class="tab-bar">
            <button id="hide-tab" title="Hide">&#8592;</button>
            <button id="chat-tab" title="Chats">&#128172;</button>
            <button id="prompt-tab" title="Global Prompt">&#128221;</button>
            <button id="more-tab" title="More">&#9881;</button>
        </div>
        <div class="sidebar" id="sidebar">
            <div id="chat-section">
                <button class="new-chat" id="new-chat-btn">New Chat</button>
                <div class="history-container" id="history-container"></div>
            </div>
            <div id="prompt-section" style="display:none;">
                <button class="new-chat" id="new-prompt-btn">New Prompt</button>
                <div class="history-container" id="prompt-list"></div>
            </div>
            <div id="more-section" style="display:none;">
                <button id="open-settings-btn" class="new-chat">Local Settings</button>
                <div class="sidebar-section" id="generation-settings">
                    <label>Max Tokens <input id="max-tokens-input" type="number" min="1"></label>
                    <label>Temperature <input id="temperature-input" type="number" step="0.01"></label>
                    <label>Top K <input id="top-k-input" type="number" min="0"></label>
                    <label>Top P <input id="top-p-input" type="number" step="0.01" min="0" max="1"></label>
                    <label>Min P <input id="min-p-input" type="number" step="0.01" min="0" max="1"></label>
                    <label>Repeat Penalty <input id="repeat-penalty-input" type="number" step="0.01" min="0"></label>
                    <button id="server-settings-save-btn">Save</button>
                </div>
                <button id="system-toggle" class="new-chat" style="display:none;margin-top:10px;">⚙️ Last Prompt</button>
            </div>
        </div>
        <div class="main">
            <div class="top-controls"></div>
            <div id="system-container"><pre id="system-prompt" style="white-space:pre-wrap; margin:0;"></pre></div>
            <div class="chat-container" id="chat-container"></div>
            <div class="input-area">
                <div class="input-container">
                    <textarea id="user-input" placeholder="Type a message..." rows="1"></textarea>
                    <button id="send-only-button" class="send-button" style="right:40px" title="Send without response" disabled>
                        &#10003;
                    </button>
                    <button id="send-button" class="send-button">
                        <svg stroke="currentColor" fill="none" stroke-width="2" viewBox="0 0 24 24" stroke-linecap="round" stroke-linejoin="round" height="20" width="20" xmlns="http://www.w3.org/2000/svg">
                            <line x1="22" y1="2" x2="11" y2="13"></line>
                            <polygon points="22 2 15 22 11 13 2 9 22 2"></polygon>
                        </svg>
                    </button>
                    <button id="stop-button" class="send-button" style="display:none" title="Stop generation">
                        &#9632;
                    </button>
                </div>
            </div>
        </div>
    </div>

    <div id="settings-modal" class="modal">
        <div class="modal-content">
            <h2>Settings</h2>
            <label>User Display Name <input id="user-name-input" type="text"></label>
            <label>Bot Display Name <input id="bot-name-input" type="text"></label>
            <div class="theme-switcher">
                <label for="theme-select">Theme</label>
                <select id="theme-select">
                    <option value="light">Light</option>
                    <option value="dark">Dark</option>
                    <option value="night-blue">Night Blue</option>
                    <option value="sepia">Sepia</option>
                </select>
            </div>
            <div class="theme-switcher">
                <label for="text-size-select">Text Size</label>
                <select id="text-size-select">
                    <option value="small">Small</option>
                    <option value="medium">Medium</option>
                    <option value="large">Large</option>
                    <option value="x-large">Extra Large</option>
                    <option value="xx-large">2x Large</option>
                    <option value="xxx-large">3x Large</option>
                    <option value="xxxx-large">4x Large</option>
                <option value="xxxxx-large">5x Large</option>
                </select>
            </div>
            <label>Max Tokens <input id="max-tokens-input" type="number" min="1"></label>
            <label>Temperature <input id="temperature-input" type="number" step="0.01"></label>
            <label>Top K <input id="top-k-input" type="number" min="0"></label>
            <label>Top P <input id="top-p-input" type="number" step="0.01" min="0" max="1"></label>
            <label>Min P <input id="min-p-input" type="number" step="0.01" min="0" max="1"></label>
            <label>Repeat Penalty <input id="repeat-penalty-input" type="number" step="0.01" min="0"></label>
            <div class="modal-actions">
                <button id="settings-save-btn">Save</button>
            </div>
        </div>
    </div>

    <script>
        const CONFIG = { apiUrl: window.location.origin };
        const state = {
            chats: [],
            currentChatId: '',
            prompts: [],
            currentPrompt: '',
            settings: {
                userName: 'You',
                botName: 'Bot',
                theme: 'light',
<<<<<<< HEAD
                textSize: 'medium'
            },
            serverSettings: {
                max_tokens: 250,
                temperature: 0.8,
                top_k: 40,
                top_p: 0.95,
                min_p: 0.05,
                repeat_penalty: 1.1
=======
                textSize: 'medium',
                maxTokens: 250,
                temperature: 0.8,
                topK: 40,
                topP: 0.95,
                minP: 0.05,
                repeatPenalty: 1.1
>>>>>>> 3a0ef350
            },
            isGenerating: false
        };

        const chatContainer    = document.getElementById('chat-container');
        const userInput        = document.getElementById('user-input');
        const sendButton       = document.getElementById('send-button');
        const sendOnlyButton   = document.getElementById('send-only-button');
        const stopButton       = document.getElementById('stop-button');
        let abortController    = null;
        const newChatButton    = document.getElementById('new-chat-btn');
        const historyContainer = document.getElementById('history-container');
       const themeSelect      = document.getElementById('theme-select');
        const textSizeSelect  = document.getElementById('text-size-select');
        const newPromptBtn     = document.getElementById('new-prompt-btn');
        const promptList       = document.getElementById('prompt-list');
        const systemToggle     = document.getElementById('system-toggle');
        const systemContainer  = document.getElementById('system-container');
        const systemPrompt     = document.getElementById('system-prompt');
        const openSettingsBtn  = document.getElementById('open-settings-btn');
        const settingsModal    = document.getElementById('settings-modal');
        const settingsSaveBtn  = document.getElementById('settings-save-btn');
        const userNameInput    = document.getElementById('user-name-input');
        const botNameInput     = document.getElementById('bot-name-input');
        const maxTokensInput   = document.getElementById('max-tokens-input');
        const temperatureInput = document.getElementById('temperature-input');
        const topKInput        = document.getElementById('top-k-input');
        const topPInput        = document.getElementById('top-p-input');
        const minPInput        = document.getElementById('min-p-input');
        const repeatPenaltyInput = document.getElementById('repeat-penalty-input');
<<<<<<< HEAD
        const serverSettingsSaveBtn = document.getElementById('server-settings-save-btn');
=======
>>>>>>> 3a0ef350
        const hideTab          = document.getElementById('hide-tab');
        const chatTab          = document.getElementById('chat-tab');
        const promptTab        = document.getElementById('prompt-tab');
        const moreTab          = document.getElementById('more-tab');
        const sidebar          = document.getElementById('sidebar');
        const chatSection      = document.getElementById('chat-section');
        const promptSection    = document.getElementById('prompt-section');
        const moreSection      = document.getElementById('more-section');

       function applyTheme(name){
           document.body.setAttribute('data-theme', name);
           state.settings.theme = name;
       }

        function applyTextSize(size){
            const map = {
                small:'14px',
                medium:'16px',
                large:'18px',
                'x-large':'20px',
                'xx-large':'22px',
                'xxx-large':'24px',
                'xxxx-large':'26px',
                'xxxxx-large':'28px'
            };
            document.body.style.setProperty('--message-font-size', map[size] || '16px');
            state.settings.textSize = size;
        }

        function loadSettings(){
            const saved = localStorage.getItem('clientSettings');
            if(saved){
                try{
                    const obj = JSON.parse(saved);
                    if(obj.userName) state.settings.userName = obj.userName;
                    if(obj.botName)  state.settings.botName  = obj.botName;
                    if(obj.theme)    state.settings.theme    = obj.theme;
                    if(obj.textSize) state.settings.textSize = obj.textSize;
                }catch{}
            }
        }

        function saveSettings(){
            const obj = {
                userName: state.settings.userName,
                botName: state.settings.botName,
                theme: state.settings.theme,
                textSize: state.settings.textSize
            };
            localStorage.setItem('clientSettings', JSON.stringify(obj));
        }

        function loadTheme(){
            applyTheme(state.settings.theme);
            themeSelect.value = state.settings.theme;
        }

        function loadTextSize(){
            applyTextSize(state.settings.textSize);
            textSizeSelect.value = state.settings.textSize;
        }

<<<<<<< HEAD
        async function loadServerSettings(){
            try{
                const res = await fetch('/settings');
                if(!res.ok) return;
                const data = await res.json();
                state.serverSettings = data;
                maxTokensInput.value     = data.max_tokens ?? '';
                temperatureInput.value   = data.temperature ?? '';
                topKInput.value          = data.top_k ?? '';
                topPInput.value          = data.top_p ?? '';
                minPInput.value          = data.min_p ?? '';
                repeatPenaltyInput.value = data.repeat_penalty ?? '';
            }catch(e){ console.error('Failed to load server settings:', e); }
        }

        async function saveServerSettings(){
            const payload = {
                max_tokens: parseInt(maxTokensInput.value) || 1,
                temperature: parseFloat(temperatureInput.value) || 0,
                top_k: parseInt(topKInput.value) || 0,
                top_p: parseFloat(topPInput.value) || 0,
                min_p: parseFloat(minPInput.value) || 0,
                repeat_penalty: parseFloat(repeatPenaltyInput.value) || 0
            };
            try{
                const res = await fetch('/settings', {method:'PUT', headers:{'Content-Type':'application/json'}, body: JSON.stringify(payload)});
                if(!res.ok){
                    const err = await res.json();
                    alert('Error: ' + (err.detail || res.status));
                    return;
                }
                state.serverSettings = {...state.serverSettings, ...payload};
                alert('Settings saved');
            }catch(e){ console.error('Failed to save server settings:', e); }
        }

=======
>>>>>>> 3a0ef350
       function openSettings(){
            userNameInput.value = state.settings.userName;
            botNameInput.value  = state.settings.botName;
            themeSelect.value   = state.settings.theme;
            textSizeSelect.value = state.settings.textSize;
            maxTokensInput.value = state.settings.maxTokens;
            temperatureInput.value = state.settings.temperature;
            topKInput.value = state.settings.topK;
            topPInput.value = state.settings.topP;
            minPInput.value = state.settings.minP;
            repeatPenaltyInput.value = state.settings.repeatPenalty;
            settingsModal.style.display='flex';
        }

        function closeSettings(){ settingsModal.style.display='none'; }

        function updateAvatarDisplays(){
            document.querySelectorAll('.user-avatar').forEach(el=>{
                el.textContent = (state.settings.userName[0] || 'U');
            });
            document.querySelectorAll('.ai-avatar').forEach(el=>{
                el.textContent = (state.settings.botName[0] || 'A');
            });
        }

       function saveSettingsFromUI(){
            state.settings.userName = userNameInput.value.trim() || 'You';
            state.settings.botName  = botNameInput.value.trim()  || 'Bot';
            applyTheme(themeSelect.value);
            applyTextSize(textSizeSelect.value);
            state.settings.maxTokens = parseInt(maxTokensInput.value) || 1;
            state.settings.temperature = parseFloat(temperatureInput.value) || 0;
            state.settings.topK = parseInt(topKInput.value) || 0;
            state.settings.topP = parseFloat(topPInput.value) || 0;
            state.settings.minP = parseFloat(minPInput.value) || 0;
            state.settings.repeatPenalty = parseFloat(repeatPenaltyInput.value) || 0;
            saveSettings();
            updateAvatarDisplays();
            closeSettings();
        }

        function toggleSystem(){
            const current = getComputedStyle(systemContainer).display;
            systemContainer.style.display = current === 'none' ? 'block' : 'none';
        }

       function showChatTab(){
            sidebar.classList.remove('hidden');
            chatSection.style.display = 'flex';
            promptSection.style.display = 'none';
            moreSection.style.display = 'none';
            chatTab.classList.add('active');
            promptTab.classList.remove('active');
            moreTab.classList.remove('active');
        }

        function showMoreTab(){
            sidebar.classList.remove('hidden');
            chatSection.style.display = 'none';
            promptSection.style.display = 'none';
            moreSection.style.display = 'flex';
            chatTab.classList.remove('active');
            promptTab.classList.remove('active');
            moreTab.classList.add('active');
        }

        function showPromptTab(){
            sidebar.classList.remove('hidden');
            chatSection.style.display = 'none';
            promptSection.style.display = 'flex';
            moreSection.style.display = 'none';
            chatTab.classList.remove('active');
            promptTab.classList.add('active');
            moreTab.classList.remove('active');
        }

        function hideSidebar(){
            sidebar.classList.add('hidden');
            chatTab.classList.remove('active');
            promptTab.classList.remove('active');
            moreTab.classList.remove('active');
        }

        function renderHistory(){
            historyContainer.innerHTML = '';
            state.chats.forEach(id => {
                const div = document.createElement('div');
                div.className = 'chat-history-item';

                if(id === state.currentChatId) div.classList.add('active');

                const nameSpan = document.createElement('span');
                nameSpan.className = 'chat-name';
                nameSpan.textContent = id;
                div.appendChild(nameSpan);

                const renameBtn = document.createElement('button');
                renameBtn.className = 'chat-action-btn';
                renameBtn.textContent = '✎';
                renameBtn.title = 'Rename chat';
                renameBtn.onclick = (e)=>{ e.stopPropagation(); renameChat(id); };
                div.appendChild(renameBtn);

                const deleteBtn = document.createElement('button');
                deleteBtn.className = 'chat-action-btn';
                deleteBtn.textContent = '✕';
                deleteBtn.title = 'Delete chat';
                deleteBtn.onclick = (e)=>{ e.stopPropagation(); deleteChat(); };
                div.appendChild(deleteBtn);

                div.onclick = () => loadChat(id);
                historyContainer.appendChild(div);
            });
        }

        function updateActiveChat(){
            const items = historyContainer.querySelectorAll('.chat-history-item');
            items.forEach(div=>{
                const name = div.querySelector('.chat-name').textContent;
                if(name === state.currentChatId){
                    div.classList.add('active');
                }else{
                    div.classList.remove('active');
                }
            });
        }

        async function fetchChatList(){
            try{
                const res = await fetch('/chats');
                const json = await res.json();
                state.chats = json.chats;
                const last = localStorage.getItem('lastChatId');
                if(last && state.chats.includes(last)){
                    state.currentChatId = last;
                }else if(state.chats.length && !state.currentChatId){
                    state.currentChatId = state.chats[0];
                }
                renderHistory();
            }catch(e){ console.error('Failed to fetch chats:', e); }
        }

        async function loadChat(id){
            state.currentChatId = id;
            localStorage.setItem('lastChatId', id);
            updateActiveChat();
            chatContainer.innerHTML='';
            systemPrompt.textContent='';
            systemToggle.style.display='none';
            try{
                const res = await fetch(`/history/${encodeURIComponent(id)}`);
                if(!res.ok) return;
                const msgs = await res.json();
                msgs.forEach(m => appendMessageToUI(m.role==='bot'?'assistant':m.role, m.content));
            }catch(e){ console.error('Failed to load history:',e); }
        }

        function renderPromptList(){
            promptList.innerHTML='';
            state.prompts.forEach(name=>{
                const div=document.createElement('div');
                div.className='chat-history-item';
                const span=document.createElement('span');
                span.className='chat-name';
                span.textContent=name;
                div.appendChild(span);
                if(name===state.currentPrompt){
                    div.classList.add('active');
                    const ren=document.createElement('button');
                    ren.className='chat-action-btn';
                    ren.textContent='✎';
                    ren.title='Rename prompt';
                    ren.onclick=(e)=>{e.stopPropagation(); renamePrompt(name);};
                    const del=document.createElement('button');
                    del.className='chat-action-btn';
                    del.textContent='✕';
                    del.title='Delete prompt';
                    del.onclick=(e)=>{e.stopPropagation(); deletePrompt(name);};
                    div.appendChild(ren); div.appendChild(del);
                }
                div.onclick=()=>selectPrompt(name);
                promptList.appendChild(div);
            });
        }

        async function refreshGlobalPromptList(){
            try{
                const res = await fetch('/prompts');
                const json = await res.json();
                state.prompts = json.prompts.map(p=>p.name);
                const last = localStorage.getItem('lastGlobalPrompt');
                if(last && state.prompts.includes(last)) state.currentPrompt = last;
                renderPromptList();
            }catch(e){ console.error('Failed to load prompts:',e); }
        }

        async function addNewPrompt(){
            const name = prompt('Enter a unique prompt name (no spaces):');
            if(name===null) return; const trimmed=name.trim(); if(!trimmed) return alert('Name cannot be empty.');
            const content = prompt(`Enter the text for "${trimmed}":`); if(content===null) return; const contTrim=content.trim(); if(!contTrim) return alert('Prompt content cannot be empty.');
            try{
                const res = await fetch('/prompts', {
                    method: 'POST',
                    headers: { 'Content-Type': 'application/json' },
                    body: JSON.stringify({ name: trimmed, content: contTrim })
                });
                if(!res.ok){
                    const err = await res.json();
                    return alert('Error: ' + err.detail);
                }
                // Remember this new prompt as the last used one
                localStorage.setItem('lastGlobalPrompt', trimmed);
                await refreshGlobalPromptList();
                state.currentPrompt = trimmed;
                renderPromptList();
                alert(`Prompt "${trimmed}" created.`);
            }catch(e){
                console.error('Failed to create prompt:', e);
                alert('Failed: ' + e.message);
            }
        }

        async function openPromptEditor(name=state.currentPrompt){
            if(!name) return alert('Select a prompt first.');
            try{
                const res = await fetch('/prompts'); const json = await res.json();
                const promptObj = json.prompts.find(p=>p.name===name); if(!promptObj) return alert('Prompt not found.');
                const newContent = prompt(`Edit content for "${name}":`, promptObj.content); if(newContent===null) return; const contTrim = newContent.trim(); if(!contTrim) return alert('Prompt content cannot be empty.');
                const updateRes = await fetch(`/prompts/${encodeURIComponent(name)}`, {method:'PUT', headers:{'Content-Type':'application/json'}, body: JSON.stringify({name, content: contTrim})});
                if(!updateRes.ok){ const err=await updateRes.json(); return alert('Error: '+err.detail); }
                await refreshGlobalPromptList();
                alert(`Prompt "${name}" updated.`);
            }catch(e){ console.error('Failed to update prompt:',e); alert('Failed to update prompt: '+e.message); }
        }

        function startNewChat(){
            const name = prompt('Enter new chat name:'); if(name===null) return; const trimmed = name.trim(); if(!trimmed) return alert('Name cannot be empty.');
            if(state.chats.includes(trimmed)) return alert('That name\u2019s already taken.');
              state.chats.unshift(trimmed);
              state.currentChatId = trimmed;
              localStorage.setItem('lastChatId', trimmed);
              renderHistory();
              chatContainer.innerHTML = '';
              systemPrompt.textContent = '';
              systemToggle.style.display = 'none';
        }

        async function deleteChat(){
            if(!state.currentChatId) return alert('Nothing to delete.');
            if(!confirm('Are you sure you want to delete this chat?')) return;
            try{
                const res = await fetch(`/chat/${encodeURIComponent(state.currentChatId)}`, {method:'DELETE'});
                if(!res.ok){ if(res.status===404) throw new Error('Chat not found on server.'); else throw new Error('Unknown server error.'); }
                state.chats = state.chats.filter(c=>c!==state.currentChatId);
                state.currentChatId = state.chats.length? state.chats[0] : '';
                localStorage.setItem('lastChatId', state.currentChatId);
                renderHistory();
                chatContainer.innerHTML = '';
                systemPrompt.textContent = '';
                systemToggle.style.display = 'none';
                showChatTab();
            }catch(err){ console.error('Failed to delete chat:', err); alert('Error deleting chat: '+err.message); }
        }

        async function renameChat(oldId){
            const name = prompt('Enter new chat name:', oldId); if(name===null) return;
            const trimmed = name.trim(); if(!trimmed) return alert('Name cannot be empty.');
            if(trimmed === oldId) return;
            if(state.chats.includes(trimmed)) return alert('That name\u2019s already taken.');
            try{
                const res = await fetch(`/chat/${encodeURIComponent(oldId)}`, {
                    method:'PUT',
                    headers:{'Content-Type':'application/json'},
                    body: JSON.stringify({new_id: trimmed})
                });
                if(!res.ok && res.status!==404){
                    const err = await res.json();
                    throw new Error(err.detail||'Server error');
                }
                state.chats = state.chats.map(c=>c===oldId? trimmed:c);
                if(state.currentChatId===oldId){
                    state.currentChatId = trimmed;
                    localStorage.setItem('lastChatId', trimmed);
                }
                renderHistory();
            }catch(e){ console.error('Rename failed:', e); alert('Failed to rename chat: '+e.message); }
        }

        function selectPrompt(name){
            state.currentPrompt = name;
            localStorage.setItem('lastGlobalPrompt', name);
            renderPromptList();
        }

        async function deletePrompt(name){
            if(!confirm('Delete this prompt?')) return;
            try{
                const res = await fetch(`/prompts/${encodeURIComponent(name)}`, {method:'DELETE'});
                if(!res.ok){ const j=await res.json(); throw new Error(j.detail||'Server error'); }
                state.prompts = state.prompts.filter(p=>p!==name);
                if(state.currentPrompt===name){
                    state.currentPrompt = state.prompts.length? state.prompts[0]:'';
                    localStorage.setItem('lastGlobalPrompt', state.currentPrompt);
                }
                renderPromptList();
            }catch(e){ alert('Failed to delete prompt: '+e.message); }
        }

        async function renamePrompt(oldName){
            const newName = prompt('Enter new prompt name:', oldName);
            if(newName===null) return;
            const trimmed = newName.trim();
            if(!trimmed) return alert('Name cannot be empty.');
            if(trimmed.toLowerCase() !== oldName.trim().toLowerCase() && state.prompts.includes(trimmed))
                return alert('That name\u2019s already taken.');
            try{
                const res = await fetch(`/prompts/${encodeURIComponent(oldName)}/rename`, {
                    method:'PUT',
                    headers:{'Content-Type':'application/json'},
                    body: JSON.stringify({new_name: trimmed})
                });
                if(!res.ok){ const j=await res.json(); throw new Error(j.detail||'Server error'); }
                state.prompts = state.prompts.map(p=>p===oldName? trimmed:p);
                state.currentPrompt = trimmed;
                localStorage.setItem('lastGlobalPrompt', trimmed);
                renderPromptList();
                await openPromptEditor(trimmed);
            }catch(e){ alert('Failed to rename prompt: '+e.message); }
        }

        function autoResize(){ userInput.style.height='auto'; userInput.style.height=Math.min(userInput.scrollHeight,200)+'px'; }

        function scrollToBottom(){
            chatContainer.scrollTop = chatContainer.scrollHeight;
            const lastMsg = chatContainer.lastElementChild;
            if(lastMsg) lastMsg.scrollIntoView({block:'end'});
        }

        let activeMenu = null;

        function closeMessageMenu(){ if(activeMenu){ activeMenu.remove(); activeMenu=null; } }

        async function editMessage(index, current){
            const text = prompt('Edit message:', current);
            if(text===null) return;
            try{
                const res = await fetch(`/history/${encodeURIComponent(state.currentChatId)}/${index}`, {
                    method:'PUT',
                    headers:{'Content-Type':'application/json'},
                    body: JSON.stringify({content:text})
                });
                if(!res.ok){ const j=await res.json(); throw new Error(j.detail||'Server error'); }
                await loadChat(state.currentChatId);
            }catch(e){ alert('Failed to edit: '+e.message); }
        }

        async function deleteMessage(index){
            if(!confirm('Delete this message?')) return;
            try{
                const res = await fetch(`/history/${encodeURIComponent(state.currentChatId)}/${index}`, {method:'DELETE'});
                if(!res.ok){ const j=await res.json(); throw new Error(j.detail||'Server error'); }
                await loadChat(state.currentChatId);
            }catch(e){ alert('Failed to delete: '+e.message); }
        }

        function showMessageMenu(div){
            closeMessageMenu();
            const idx = Number(div.dataset.index);
            const current = div.querySelector('.message-content').innerText;
            const menu = document.createElement('div');
            menu.className='message-menu';
            const editBtn=document.createElement('button');
            editBtn.textContent='Edit';
            editBtn.onclick=(e)=>{ e.stopPropagation(); closeMessageMenu(); editMessage(idx,current); };
            const delBtn=document.createElement('button');
            delBtn.textContent='Delete';
            delBtn.onclick=(e)=>{ e.stopPropagation(); closeMessageMenu(); deleteMessage(idx); };
            menu.appendChild(editBtn); menu.appendChild(delBtn);
            div.appendChild(menu);
            activeMenu = menu;
            setTimeout(()=>document.addEventListener('click', closeMessageMenu, {once:true}),0);
        }

        function appendMessageToUI(role, content){
            const div=document.createElement('div');
            div.className=`message ${role==='user'?'user-message':'ai-message'}`;
            div.dataset.index = chatContainer.children.length;
            const avatar=document.createElement('div');
            avatar.className=`avatar ${role==='user'?'user-avatar':'ai-avatar'}`;
            avatar.textContent = role==='user' ? (state.settings.userName[0]||'U') : (state.settings.botName[0]||'A');
            const contentDiv=document.createElement('div');
            contentDiv.className='message-content';
            contentDiv.innerHTML=content.replace(/\n/g,'<br>');
            const ctrl=document.createElement('button');
            ctrl.className='message-control-btn';
            ctrl.innerHTML='&#8942;';
            ctrl.title='Options';
            ctrl.onclick=(e)=>{ e.stopPropagation(); showMessageMenu(div); };
            div.appendChild(avatar); div.appendChild(contentDiv); div.appendChild(ctrl);
            chatContainer.appendChild(div);
            chatContainer.scrollTop = chatContainer.scrollHeight;
        }

        function addTyping(){
            const div=document.createElement('div'); div.className='message ai-message'; div.id='typing-indicator';
            const avatar=document.createElement('div'); avatar.className='avatar ai-avatar'; avatar.textContent=(state.settings.botName[0]||'A');
            const cont=document.createElement('div'); cont.className='message-content'; cont.textContent='...';
            div.appendChild(avatar); div.appendChild(cont); chatContainer.appendChild(div); chatContainer.scrollTop=chatContainer.scrollHeight;
        }
        function removeTyping(){ const t=document.getElementById('typing-indicator'); if(t) t.remove(); }

        async function sendMessage(allowEmpty=false){
            const text = userInput.value.trim();
            if(state.isGenerating || !state.currentChatId) return;
            if(text==='' && !allowEmpty) return;
            userInput.value=''; autoResize();
            sendButton.disabled=true; sendOnlyButton.disabled=true;
            sendButton.style.display='none';
            sendOnlyButton.style.display='none';
            stopButton.style.display='inline';
            if(text!=='') appendMessageToUI('user', text);
            addTyping(); state.isGenerating=true;
            abortController = new AbortController();
            try{
                const response = await fetch('/chat/stream', {
                    method:'POST',
                    headers:{'Content-Type':'application/json'},
                    body: JSON.stringify({
                        chat_id: state.currentChatId,
                        message: text,
<<<<<<< HEAD
                        global_prompt: state.currentPrompt
=======
                        global_prompt: state.currentPrompt,
                        max_tokens: state.settings.maxTokens,
                        temperature: state.settings.temperature,
                        top_k: state.settings.topK,
                        top_p: state.settings.topP,
                        min_p: state.settings.minP,
                        repeat_penalty: state.settings.repeatPenalty
>>>>>>> 3a0ef350
                    }),
                    signal: abortController.signal
                });
                if(!response.ok) throw new Error(`Server returned ${response.status}`);
                removeTyping();
                appendMessageToUI('assistant','');
                const aiElement = chatContainer.lastChild.querySelector('.message-content');
                const reader = response.body.getReader();
                const decoder = new TextDecoder('utf-8');
                let buffer = '';
                let gotMeta = false;
                let accumulated = '';
                while(true){
                    const {value, done} = await reader.read();
                    if(value){
                        buffer += decoder.decode(value, {stream: !done});
                    }
                    if(!gotMeta){
                        const idx = buffer.indexOf('\n');
                        if(idx !== -1){
                            const metaStr = buffer.slice(0, idx);
                            buffer = buffer.slice(idx + 1);
                            try{
                                const meta = JSON.parse(metaStr);
                                systemPrompt.textContent = meta.prompt || '';
                                systemToggle.style.display = meta.prompt ? 'block' : 'none';
                            }catch{}
                            gotMeta = true;
                        }else if(done){
                            break;
                        }else{
                            continue;
                        }
                    }
                    if(gotMeta && buffer){
                        if(accumulated==='' && buffer.startsWith('\n')){
                            buffer = buffer.replace(/^\n+/, '');
                        }
                        accumulated += buffer;
                        aiElement.innerHTML = accumulated.replace(/\n/g,'<br>');
                        chatContainer.scrollTop = chatContainer.scrollHeight;
                        buffer = '';
                    }
                    if(done) break;
                }
            }catch(err){
                if(err.name!=='AbortError'){
                    console.error('Streaming fetch failed:', err);
                    removeTyping(); appendMessageToUI('assistant','[Error generating response]');
                }
            }finally{
                state.isGenerating=false;
                sendButton.disabled=state.isGenerating;
                sendOnlyButton.disabled=userInput.value.trim()==='' || state.isGenerating;
                stopButton.style.display='none';
                sendButton.style.display='inline';
                sendOnlyButton.style.display='inline';
                userInput.focus();
            }
        }

        async function sendMessageNoGen(){
            const text = userInput.value.trim();
            if(text==='' || state.isGenerating || !state.currentChatId) return;
            userInput.value=''; autoResize();
            sendButton.disabled=true; sendOnlyButton.disabled=true;
            appendMessageToUI('user', text);
            try{
                await fetch('/message', {
                    method:'POST',
                    headers:{'Content-Type':'application/json'},
                    body: JSON.stringify({chat_id: state.currentChatId, message: text, global_prompt: state.currentPrompt})
                });
            }catch(err){
                console.error('Send only failed:', err);
            }finally{
                sendButton.disabled=state.isGenerating;
                sendOnlyButton.disabled=userInput.value.trim()==='' || state.isGenerating;
                userInput.focus();
            }
        }

        function stopGenerating(){ if(abortController){ abortController.abort(); } }

        function setupEvents(){
            themeSelect.addEventListener('change', e=>applyTheme(e.target.value));
            textSizeSelect.addEventListener('change', e=>applyTextSize(e.target.value));
            // prompt selection handled in render
            openSettingsBtn.addEventListener('click', openSettings);
            settingsSaveBtn.addEventListener('click', saveSettingsFromUI);
            serverSettingsSaveBtn.addEventListener('click', saveServerSettings);
            settingsModal.addEventListener('click', e=>{ if(e.target===settingsModal) closeSettings(); });
            sendButton.addEventListener('click', () => {
                if(userInput.value.trim()===''){
                    if(confirm('Generate with no prompt?')) sendMessage(true);
                } else {
                    sendMessage();
                }
            });
            sendOnlyButton.addEventListener('click', sendMessageNoGen);
            stopButton.addEventListener('click', stopGenerating);
            userInput.addEventListener('keydown', e=>{ if(e.key==='Enter' && !e.shiftKey){ e.preventDefault(); sendMessage(); } });
            userInput.addEventListener('input', ()=>{ const disGen = state.isGenerating; sendButton.disabled = disGen; sendOnlyButton.disabled = userInput.value.trim()==='' || disGen; autoResize(); });
            userInput.addEventListener('blur', ()=>{ setTimeout(scrollToBottom, 100); });
            newChatButton.addEventListener('click', startNewChat);
            newPromptBtn.addEventListener('click', addNewPrompt);
            systemToggle.addEventListener('click', toggleSystem);
            hideTab.addEventListener('click', hideSidebar);
            chatTab.addEventListener('click', showChatTab);
            promptTab.addEventListener('click', showPromptTab);
            moreTab.addEventListener('click', showMoreTab);
        }

        (async function init(){
            loadSettings();
            loadTheme();
            loadTextSize();
            setupEvents();
            showChatTab();
            await fetchChatList();
            if(state.currentChatId) await loadChat(state.currentChatId);
            await refreshGlobalPromptList();
            await loadServerSettings();
            autoResize();
        })();
    </script>
</body>
</html><|MERGE_RESOLUTION|>--- conflicted
+++ resolved
@@ -285,7 +285,6 @@
                 userName: 'You',
                 botName: 'Bot',
                 theme: 'light',
-<<<<<<< HEAD
                 textSize: 'medium'
             },
             serverSettings: {
@@ -295,15 +294,6 @@
                 top_p: 0.95,
                 min_p: 0.05,
                 repeat_penalty: 1.1
-=======
-                textSize: 'medium',
-                maxTokens: 250,
-                temperature: 0.8,
-                topK: 40,
-                topP: 0.95,
-                minP: 0.05,
-                repeatPenalty: 1.1
->>>>>>> 3a0ef350
             },
             isGenerating: false
         };
@@ -334,10 +324,7 @@
         const topPInput        = document.getElementById('top-p-input');
         const minPInput        = document.getElementById('min-p-input');
         const repeatPenaltyInput = document.getElementById('repeat-penalty-input');
-<<<<<<< HEAD
         const serverSettingsSaveBtn = document.getElementById('server-settings-save-btn');
-=======
->>>>>>> 3a0ef350
         const hideTab          = document.getElementById('hide-tab');
         const chatTab          = document.getElementById('chat-tab');
         const promptTab        = document.getElementById('prompt-tab');
@@ -400,7 +387,6 @@
             textSizeSelect.value = state.settings.textSize;
         }
 
-<<<<<<< HEAD
         async function loadServerSettings(){
             try{
                 const res = await fetch('/settings');
@@ -437,8 +423,6 @@
             }catch(e){ console.error('Failed to save server settings:', e); }
         }
 
-=======
->>>>>>> 3a0ef350
        function openSettings(){
             userNameInput.value = state.settings.userName;
             botNameInput.value  = state.settings.botName;
@@ -869,17 +853,7 @@
                     body: JSON.stringify({
                         chat_id: state.currentChatId,
                         message: text,
-<<<<<<< HEAD
                         global_prompt: state.currentPrompt
-=======
-                        global_prompt: state.currentPrompt,
-                        max_tokens: state.settings.maxTokens,
-                        temperature: state.settings.temperature,
-                        top_k: state.settings.topK,
-                        top_p: state.settings.topP,
-                        min_p: state.settings.minP,
-                        repeat_penalty: state.settings.repeatPenalty
->>>>>>> 3a0ef350
                     }),
                     signal: abortController.signal
                 });

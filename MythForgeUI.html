--- conflicted
+++ resolved
@@ -268,17 +268,11 @@
         const historyContainer = document.getElementById('history-container');
        const themeSelect      = document.getElementById('theme-select');
         const textSizeSelect  = document.getElementById('text-size-select');
-<<<<<<< HEAD
         const promptContainer  = document.getElementById('prompt-container');
         const newPromptBtn     = document.getElementById('new-prompt-btn');
         const renamePromptBtn  = document.getElementById('rename-prompt-btn');
         const deletePromptBtn  = document.getElementById('delete-prompt-btn');
         const deleteChatBtn    = document.getElementById('delete-chat-btn');
-=======
-        const gpSelect         = document.getElementById('globalPromptSelect');
-        const editPromptBtn    = document.getElementById('edit-prompt-btn');
-        const addPromptBtn     = document.getElementById('add-prompt-btn');
->>>>>>> 83364013
         const systemToggle     = document.getElementById('system-toggle');
         const systemContainer  = document.getElementById('system-container');
         const systemPrompt     = document.getElementById('system-prompt');
@@ -774,15 +768,10 @@
             userInput.addEventListener('input', ()=>{ const dis = userInput.value.trim()==='' || state.isGenerating; sendButton.disabled = dis; sendOnlyButton.disabled = dis; autoResize(); });
             userInput.addEventListener('blur', ()=>{ setTimeout(scrollToBottom, 100); });
             newChatButton.addEventListener('click', startNewChat);
-<<<<<<< HEAD
             deleteChatBtn.addEventListener('click', deleteChat);
             newPromptBtn.addEventListener('click', addNewPrompt);
             renamePromptBtn.addEventListener('click', ()=>openPromptEditor(state.currentPrompt));
             deletePromptBtn.addEventListener('click', deletePrompt);
-=======
-            editPromptBtn.addEventListener('click', openPromptEditor);
-            addPromptBtn.addEventListener('click', addNewPrompt);
->>>>>>> 83364013
             systemToggle.addEventListener('click', toggleSystem);
             hideTab.addEventListener('click', hideSidebar);
             chatTab.addEventListener('click', showChatTab);

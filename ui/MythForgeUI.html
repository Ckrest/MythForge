<!DOCTYPE html>
<html lang="en">
<head>
    <meta charset="UTF-8">
    <meta name="viewport" content="width=device-width, initial-scale=1.0">
    <link rel="manifest" href="manifest.json">
    <meta name="apple-mobile-web-app-capable" content="yes">
    <title>Myth Forge</title>
    <style>
        /* --- Theme Variables copied from LocalLLMChatv2 --- */
        :root {
            --primary: #10a37f;
            --bg-color: #ffffff;
            --text-color: #333333;
            --chat-bg: #f7f7f8;
            --user-msg-bg: #10a37f;
            --user-msg-color: white;
            --ai-msg-bg: white;
            --ai-msg-color: #333333;
            --border-color: #e5e5e5;
            --sidebar-bg: #202123;
            --sidebar-text: white;
            --sidebar-btn-bg: #343541;
            --sidebar-btn-hover: #40414f;
            --code-bg: #f0f0f0;
            --code-color: #333333;
            --input-bg: #ffffff;
            --hover-color: rgba(16, 163, 127, 0.1);
            --shadow-color: rgba(16, 163, 127, 0.2);
            --message-font-size: 16px;
        }
        [data-theme="dark"] {
            --primary: #10a37f;
            --bg-color: #1e1e2e;
            --text-color: #e0e0e0;
            --chat-bg: #2c2c3a;
            --user-msg-bg: #10a37f;
            --user-msg-color: white;
            --ai-msg-bg: #343541;
            --ai-msg-color: #e0e0e0;
            --border-color: #3e3e4a;
            --sidebar-bg: #18181a;
            --sidebar-text: #e0e0e0;
            --sidebar-btn-bg: #2c2c3a;
            --sidebar-btn-hover: #3e3e4a;
            --code-bg: #2d2d3a;
            --code-color: #e0e0e0;
            --input-bg: #343541;
            --hover-color: rgba(16, 163, 127, 0.2);
            --shadow-color: rgba(16, 163, 127, 0.3);
        }
        [data-theme="night-blue"] {
            --primary: #61afef;
            --bg-color: #1a1b26;
            --text-color: #a9b1d6;
            --chat-bg: #24283b;
            --user-msg-bg: #61afef;
            --user-msg-color: #1a1b26;
            --ai-msg-bg: #2a2e42;
            --ai-msg-color: #a9b1d6;
            --border-color: #343a52;
            --sidebar-bg: #16161e;
            --sidebar-text: #a9b1d6;
            --sidebar-btn-bg: #24283b;
            --sidebar-btn-hover: #2a2e42;
            --code-bg: #282c40;
            --code-color: #a9b1d6;
            --input-bg: #2a2e42;
            --hover-color: rgba(97, 175, 239, 0.2);
            --shadow-color: rgba(97, 175, 239, 0.3);
        }
        [data-theme="sepia"] {
            --primary: #8c6c4e;
            --bg-color: #f0e7da;
            --text-color: #5c4b3c;
            --chat-bg: #f8f0e3;
            --user-msg-bg: #8c6c4e;
            --user-msg-color: #f8f0e3;
            --ai-msg-bg: #e8dccb;
            --ai-msg-color: #5c4b3c;
            --border-color: #d2c2ad;
            --sidebar-bg: #e0d0b8;
            --sidebar-text: #5c4b3c;
            --sidebar-btn-bg: #d0bea6;
            --sidebar-btn-hover: #c0af98;
            --code-bg: #e0d0b8;
            --code-color: #5c4b3c;
            --input-bg: #e8dccb;
            --hover-color: rgba(140, 108, 78, 0.1);
            --shadow-color: rgba(140, 108, 78, 0.2);
        }
        body {
            font-family: -apple-system, BlinkMacSystemFont, 'Segoe UI', Roboto, Oxygen, Ubuntu, Cantarell, 'Open Sans', 'Helvetica Neue', sans-serif;
            margin: 0;
            padding: 0;
            display: flex;
            height: 100vh;
            background-color: var(--bg-color);
            color: var(--text-color);
            transition: background-color 0.3s ease, color 0.3s ease;
        }
        .app-container { display: flex; width: 100%; height: 100%; }
        .sidebar {
            width: 260px;
            flex: 0 0 260px;
            box-sizing: border-box;
            background-color: var(--sidebar-bg);
            color: var(--sidebar-text);
            padding: 16px;
            display: flex;
            flex-direction: column;
        }
        .sidebar button { cursor: pointer; background-color: var(--sidebar-btn-bg); color: var(--sidebar-text); border: 1px solid rgba(255, 255, 255, 0.2); border-radius: 4px; padding: 8px; font-size: 14px; }
        .sidebar button:hover { background-color: var(--sidebar-btn-hover); }
        .sidebar button.active { background-color: var(--sidebar-btn-hover); }
        .sidebar button.new-chat { padding: 12px; text-align: left; margin-bottom: 20px; display: flex; align-items: center; }
        .history-container { flex-grow: 1; overflow-y: auto; }
        .chat-history-item {
            width: 100%;
            box-sizing: border-box;
            padding: 10px; margin-bottom: 5px; border-radius: 4px; cursor: pointer; font-size: 14px; position: relative; display:flex; align-items:center;
        }
        .chat-name { flex-grow:1; overflow:hidden; text-overflow:ellipsis; white-space:nowrap; }
        .chat-history-item:hover { background-color: var(--sidebar-btn-hover); }
        .chat-action-btn {
            background: none; border: none; color: var(--sidebar-text); font-size: 12px; cursor: pointer; margin-left:4px; display:none;
        }
        .chat-history-item.active .chat-action-btn { display:block; }
        .chat-history-item.active { background-color: var(--sidebar-btn-hover); }
        .theme-switcher { margin-bottom: 12px; display: flex; flex-direction: column; }
        .theme-switcher select {
            background-color: var(--sidebar-btn-bg); color: var(--sidebar-text); border: 1px solid rgba(255,255,255,0.2); border-radius: 4px; padding: 8px; margin-top: 5px; cursor: pointer; font-size: 14px;
        }
        .modal{position:fixed;top:0;left:0;width:100%;height:100%;background:rgba(0,0,0,0.5);display:none;align-items:center;justify-content:center;}
        .modal-content{
            background:var(--bg-color);
            color:var(--text-color);
            padding:20px;
            border-radius:8px;
            min-width:250px;
            width:90vw;
            max-width:1000px;
            max-height:90vh;
            overflow-y:auto;
        }
        .modal-content label{display:block;margin-top:10px;}
        .modal-actions{display:flex;justify-content:flex-end;gap:8px;margin-top:15px;}
        .modal-actions .left-actions{margin-right:auto;}
        .main { flex-grow: 1; display: flex; flex-direction: column; height: 100vh; }
        .top-controls { padding: 10px; border-bottom: 1px solid var(--border-color); background: var(--bg-color); display: flex; gap: 0.5em; align-items: center; }
        .chat-container { flex-grow: 1; overflow-y: auto; display: flex; flex-direction: column; justify-content: flex-end; background-color: var(--chat-bg);  -webkit-overflow-scrolling: touch; scroll-behavior: smooth; }
        .message { padding: 20px; margin: 0; display: flex; border-bottom: 1px solid var(--border-color); position: relative; }
        .user-message { background-color: var(--bg-color); }
        .ai-message { background-color: var(--chat-bg); }
        .avatar { width: 30px; height: 30px; border-radius: 4px; display: flex; align-items: center; justify-content: center; margin-right: 15px; flex-shrink: 0; }
        .user-avatar { background-color: var(--user-msg-bg); color: var(--user-msg-color); }
        .ai-avatar { background-color: var(--primary); color: white; }
        .message-content { flex-grow: 1; max-width: none; line-height: 1.6; font-size: var(--message-font-size); }
        .message-control-btn { position: absolute; bottom: 4px; right: 4px; background: none; border: none; cursor: pointer; color: var(--text-color); display: none; }
        .message:hover .message-control-btn { display: block; }
        .message-menu { position: absolute; bottom: 28px; right: 4px; background: var(--bg-color); border: 1px solid var(--border-color); border-radius: 4px; box-shadow: 0 2px 4px rgba(0,0,0,0.2); display: flex; flex-direction: column; z-index: 100; }
        .message-menu button { background: none; border: none; padding: 6px 12px; cursor: pointer; font-size: 14px; text-align: left; color: var(--text-color); }
        .message-menu button:hover { background-color: var(--hover-color); }
        pre { background-color: var(--code-bg); color: var(--code-color); padding: 10px; border-radius: 4px; overflow-x: auto; }
        textarea { width: 100%; padding: 12px 110px 12px 12px; border: 1px solid var(--border-color); border-radius: 6px; resize: none; min-height: 24px; max-height: 200px; overflow-y: auto; font-family: inherit; font-size: var(--message-font-size); line-height: 1.4; background-color: var(--input-bg); color: var(--text-color); }
        textarea.blocked { border: 2px solid var(--primary); }
        textarea:focus { outline: none; border-color: var(--primary); box-shadow: 0 0 0 2px var(--shadow-color); }
        .modal-content textarea { max-height: calc(90vh - 160px); padding: 12px; box-sizing: border-box; }
        .input-area { border-top: 1px solid var(--border-color); padding: 20px; background-color: var(--bg-color); position: relative; }
        .input-container { display: flex; width: 100%; max-width: none; margin: 0; position: relative; }
        .send-button { position: absolute; right: 8px; bottom: 8px; background: none; border: none; cursor: pointer; color: var(--primary); padding: 5px; border-radius: 4px; }
        #system-container { display:none; padding:10px; background: var(--chat-bg); }

        .tab-bar {
            width: 40px;
            flex: 0 0 40px;
            box-sizing: border-box;
            background-color: var(--sidebar-bg);
            color: var(--sidebar-text);
            display: flex;
            flex-direction: column;
            align-items: center;
            padding-top: 8px;
        }
        .tab-bar button { background-color: var(--sidebar-btn-bg); border: 1px solid rgba(255,255,255,0.2); color: var(--sidebar-text); cursor: pointer; font-size: 20px; width: 100%; padding: 10px 0; margin-bottom: 6px; border-radius: 4px; }
        .tab-bar button.active { background-color: var(--sidebar-btn-hover); }
        .sidebar.hidden { display: none; }
        #chat-section, #more-section, #prompt-section { flex-grow: 1; display: flex; flex-direction: column; }
        #more-section { overflow-y: auto; }
        #prompt-section { overflow-y: auto; }
        .sidebar-section { display: flex; flex-direction: column; gap: 8px; margin-bottom: 20px; }
        .sidebar-section select { background-color: var(--sidebar-btn-bg); color: var(--sidebar-text); border: 1px solid rgba(255,255,255,0.2); border-radius: 4px; padding: 8px; cursor: pointer; font-size: 14px; }
        .sidebar-section label { display:flex; flex-direction:column; font-size:14px; }
        .sidebar-section input { background-color: var(--sidebar-btn-bg); color: var(--sidebar-text); border: 1px solid rgba(255,255,255,0.2); border-radius:4px; padding:6px 8px; margin-top:4px; font-size:14px; }
        .sidebar-section input[type=number]::-webkit-inner-spin-button,
        .sidebar-section input[type=number]::-webkit-outer-spin-button { -webkit-appearance: none; margin: 0; }
        .sidebar-section input[type=number] { -moz-appearance: textfield; }
    </style>
</head>
<body>
    <div class="app-container">
        <div class="tab-bar">
            <button id="hide-tab" title="Hide">&#8592;</button>
            <button id="chat-tab" title="Chats">&#128172;</button>
            <button id="prompt-tab" title="Global Prompt">&#128221;</button>
            <button id="more-tab" title="More">&#9881;</button>
        </div>
        <div class="sidebar" id="sidebar">
            <div id="chat-section">
                <button class="new-chat" id="new-chat-btn">New Chat</button>
                <div class="history-container" id="history-container"></div>
            </div>
            <div id="prompt-section" style="display:none;">
                <button class="new-chat" id="new-prompt-btn">New Prompt</button>
                <button class="new-chat" id="no-prompt-btn">No Prompt</button>
                <div class="history-container" id="prompt-list"></div>
            </div>
            <div id="more-section" style="display:none;">
                <button id="open-settings-btn" class="new-chat">Local Settings</button>
                <div class="sidebar-section" id="generation-settings">
                    <label>Max Tokens <input id="max-tokens-input" type="number" min="1"></label>
                    <label>Temperature <input id="temperature-input" type="number" step="0.01"></label>
                    <label>Top K <input id="top-k-input" type="number" min="0"></label>
                    <label>Top P <input id="top-p-input" type="number" step="0.01" min="0" max="1"></label>
                    <label>Min P <input id="min-p-input" type="number" step="0.01" min="0" max="1"></label>
                    <label>Repeat Penalty <input id="repeat-penalty-input" type="number" step="0.01" min="0"></label>
                    <button id="server-settings-save-btn">Save</button>
                </div>
                <button id="system-toggle" class="new-chat" style="display:none;margin-top:10px;">⚙️ Last Prompt</button>
            </div>
        </div>
        <div class="main">
            <div class="top-controls"></div>
            <div id="system-container"><pre id="system-prompt" style="white-space:pre-wrap; margin:0;"></pre></div>
            <div class="chat-container" id="chat-container"></div>
            <div class="input-area">
                <div class="input-container">
                    <textarea id="user-input" placeholder="Type a message..." rows="1"></textarea>
                    <button id="send-only-button" class="send-button" style="right:40px" title="Send without response" disabled>
                        &#10003;
                    </button>
                    <button id="send-button" class="send-button">
                        <svg stroke="currentColor" fill="none" stroke-width="2" viewBox="0 0 24 24" stroke-linecap="round" stroke-linejoin="round" height="20" width="20" xmlns="http://www.w3.org/2000/svg">
                            <line x1="22" y1="2" x2="11" y2="13"></line>
                            <polygon points="22 2 15 22 11 13 2 9 22 2"></polygon>
                        </svg>
                    </button>
                <button id="stop-button" class="send-button" style="display:none" title="Stop generation">
                        &#9632;
                    </button>
                </div>
                <div id="prompt-indicator" style="display:none; position:absolute; left:10px; bottom:8px; color:var(--primary); font-size:14px;"></div>
            </div>
        </div>
    </div>

    <div id="settings-modal" class="modal">
        <div class="modal-content">
            <h2>Local Settings</h2>
            <label>User Display Name <input id="user-name-input" type="text"></label>
            <label>Bot Display Name <input id="bot-name-input" type="text"></label>
            <div class="theme-switcher">
                <label for="theme-select">Theme</label>
                <select id="theme-select">
                    <option value="light">Light</option>
                    <option value="dark">Dark</option>
                    <option value="night-blue">Night Blue</option>
                    <option value="sepia">Sepia</option>
                </select>
            </div>
            <div class="theme-switcher">
                <label for="text-size-select">Text Size</label>
                <select id="text-size-select">
                    <option value="small">Small</option>
                    <option value="medium">Medium</option>
                    <option value="large">Large</option>
                    <option value="x-large">Extra Large</option>
                    <option value="xx-large">2x Large</option>
                    <option value="xxx-large">3x Large</option>
                    <option value="xxxx-large">4x Large</option>
                <option value="xxxxx-large">5x Large</option>
                </select>
            </div>
            <label>Auto Scroll Lines <input id="scroll-lines-input" type="number" min="0" value="0"></label>
            <div class="modal-actions">
                <button id="settings-save-btn">Save</button>
            </div>
        </div>
    </div>

    <div id="prompt-edit-modal" class="modal">
        <div class="modal-content">
            <h2 id="prompt-edit-title">Edit Prompt</h2>
            <label>Name <input id="prompt-name-input" type="text"></label>
            <label>Prompt</label>
            <textarea id="prompt-edit-input" rows="20" style="width:100%;"></textarea>
            <div class="modal-actions">
                <button id="prompt-edit-cancel-btn">Cancel</button>
                <button id="prompt-edit-save-btn">Save</button>
            </div>
        </div>
    </div>

    <div id="dialog-modal" class="modal">
        <div class="modal-content">
            <h2 id="dialog-title"></h2>
            <div id="dialog-body"></div>
            <div class="modal-actions">
                <div id="dialog-left" class="left-actions"></div>
                <button id="dialog-cancel-btn">Cancel</button>
                <button id="dialog-ok-btn">OK</button>
            </div>
        </div>
    </div>

    <script>
        const basePath = window.location.pathname.replace(/\/[^/]*$/, '');
        const CONFIG = { apiUrl: window.location.origin + basePath };

        function apiFetch(path, options){
            const base = CONFIG.apiUrl.replace(/\/$/, '');
            const rel = path.startsWith('/') ? path : '/' + path;
            return fetch(base + rel, options);
        }
        const state = {
            chats: [],
            currentChatId: '',
            prompts: [],
            currentPrompt: '',
            settings: {
                userName: 'You',
                botName: 'Bot',
                theme: 'light',
                textSize: 'medium',
                autoScrollLines: 0
            },
            serverSettings: {
                max_tokens: 250,
                temperature: 0.8,
                top_k: 40,
                top_p: 0.95,
                min_p: 0.05,
                repeat_penalty: 1.1
            },
            isGenerating: false,
            isProcessing: false
        };

        const chatContainer    = document.getElementById('chat-container');
        const userInput        = document.getElementById('user-input');
        const sendButton       = document.getElementById('send-button');
        const sendOnlyButton   = document.getElementById('send-only-button');
        const stopButton       = document.getElementById('stop-button');
        let abortController    = null;
        let handleScroll       = null;
        let promptCheckTimer   = null;
        const newChatButton    = document.getElementById('new-chat-btn');
        const historyContainer = document.getElementById('history-container');
       const themeSelect      = document.getElementById('theme-select');
        const textSizeSelect  = document.getElementById('text-size-select');
        const newPromptBtn     = document.getElementById('new-prompt-btn');
        const noPromptBtn      = document.getElementById('no-prompt-btn');
        const promptList       = document.getElementById('prompt-list');
        const systemToggle     = document.getElementById('system-toggle');
        const systemContainer  = document.getElementById('system-container');
        const systemPrompt     = document.getElementById('system-prompt');
        const openSettingsBtn  = document.getElementById('open-settings-btn');
        const settingsModal    = document.getElementById('settings-modal');
        const settingsSaveBtn  = document.getElementById('settings-save-btn');
        const userNameInput    = document.getElementById('user-name-input');
        const botNameInput     = document.getElementById('bot-name-input');
        const scrollLinesInput = document.getElementById('scroll-lines-input');
        const maxTokensInput   = document.getElementById('max-tokens-input');
        const temperatureInput = document.getElementById('temperature-input');
        const topKInput        = document.getElementById('top-k-input');
        const topPInput        = document.getElementById('top-p-input');
        const minPInput        = document.getElementById('min-p-input');
        const repeatPenaltyInput = document.getElementById('repeat-penalty-input');
        const serverSettingsSaveBtn = document.getElementById('server-settings-save-btn');
        const promptModal      = document.getElementById('prompt-edit-modal');
        const promptModalTitle = document.getElementById('prompt-edit-title');
        const promptNameInput  = document.getElementById('prompt-name-input');
        const promptInput      = document.getElementById('prompt-edit-input');
        const promptSaveBtn    = document.getElementById('prompt-edit-save-btn');
        const promptCancelBtn  = document.getElementById('prompt-edit-cancel-btn');
        const dialogModal      = document.getElementById('dialog-modal');
        const dialogTitle      = document.getElementById('dialog-title');
        const dialogBody       = document.getElementById('dialog-body');
        const dialogOkBtn      = document.getElementById('dialog-ok-btn');
        const dialogCancelBtn  = document.getElementById('dialog-cancel-btn');
        const dialogLeft       = document.getElementById('dialog-left');
        const hideTab          = document.getElementById('hide-tab');
        const chatTab          = document.getElementById('chat-tab');
        const promptTab        = document.getElementById('prompt-tab');
        const moreTab          = document.getElementById('more-tab');
        const sidebar          = document.getElementById('sidebar');
        const chatSection      = document.getElementById('chat-section');
        const promptSection    = document.getElementById('prompt-section');
        const moreSection      = document.getElementById('more-section');
        const promptIndicator  = document.getElementById('prompt-indicator');

       function applyTheme(name){
           document.body.setAttribute('data-theme', name);
           state.settings.theme = name;
       }

        function applyTextSize(size){
            const map = {
                small:'14px',
                medium:'16px',
                large:'18px',
                'x-large':'20px',
                'xx-large':'22px',
                'xxx-large':'24px',
                'xxxx-large':'26px',
                'xxxxx-large':'28px'
            };
            document.body.style.setProperty('--message-font-size', map[size] || '16px');
            state.settings.textSize = size;
        }

        function loadSettings(){
            const saved = localStorage.getItem('clientSettings');
            if(saved){
                try{
                    const obj = JSON.parse(saved);
                    if(obj.userName) state.settings.userName = obj.userName;
                    if(obj.botName)  state.settings.botName  = obj.botName;
                    if(obj.theme)    state.settings.theme    = obj.theme;
                    if(obj.textSize) state.settings.textSize = obj.textSize;
                    if(typeof obj.autoScrollLines === 'number') state.settings.autoScrollLines = obj.autoScrollLines;
                }catch{}
            }
        }

        function saveSettings(){
            const obj = {
                userName: state.settings.userName,
                botName: state.settings.botName,
                theme: state.settings.theme,
                textSize: state.settings.textSize,
                autoScrollLines: state.settings.autoScrollLines
            };
            localStorage.setItem('clientSettings', JSON.stringify(obj));
        }

        function loadTheme(){
            applyTheme(state.settings.theme);
            themeSelect.value = state.settings.theme;
        }

        function loadTextSize(){
            applyTextSize(state.settings.textSize);
            textSizeSelect.value = state.settings.textSize;
        }

        async function loadServerSettings(){
            try{
                const res = await apiFetch('/settings');
                if(!res.ok) return;
                const data = await res.json();
                state.serverSettings = data;
                maxTokensInput.value     = data.max_tokens ?? '';
                temperatureInput.value   = data.temperature ?? '';
                topKInput.value          = data.top_k ?? '';
                topPInput.value          = data.top_p ?? '';
                minPInput.value          = data.min_p ?? '';
                repeatPenaltyInput.value = data.repeat_penalty ?? '';
            }catch(e){ console.error('Failed to load server settings:', e); }
        }

        async function saveServerSettings(){
            const payload = {
                max_tokens: parseInt(maxTokensInput.value) || 1,
                temperature: parseFloat(temperatureInput.value) || 0,
                top_k: parseInt(topKInput.value) || 0,
                top_p: parseFloat(topPInput.value) || 0,
                min_p: parseFloat(minPInput.value) || 0,
                repeat_penalty: parseFloat(repeatPenaltyInput.value) || 0
            };
            try{
                const res = await apiFetch('/settings', {method:'PUT', headers:{'Content-Type':'application/json'}, body: JSON.stringify(payload)});
                if(!res.ok){
                    const err = await res.json();
                    alert('Error: ' + (err.detail || res.status));
                    return;
                }
                state.serverSettings = {...state.serverSettings, ...payload};
                alert('Settings saved');
            }catch(e){ console.error('Failed to save server settings:', e); }
        }

        function resizeModal(modal){
            const content = modal.querySelector('.modal-content');
            if(!content) return;
            const vw = window.innerWidth;
            const vh = window.innerHeight;
            content.style.maxWidth = Math.min(1000, Math.round(vw * 0.9)) + 'px';
            content.style.maxHeight = Math.round(vh * 0.9) + 'px';
        }

       function openSettings(){
            userNameInput.value = state.settings.userName;
            botNameInput.value  = state.settings.botName;
            themeSelect.value   = state.settings.theme;
            textSizeSelect.value = state.settings.textSize;
            scrollLinesInput.value = state.settings.autoScrollLines;
            resizeModal(settingsModal);
            settingsModal.style.display='flex';
        }

        function closeSettings(){ settingsModal.style.display='none'; }

       let dialogInputListener = null;

       function openDialog(opts){
            dialogTitle.textContent = opts.title || '';
            dialogBody.innerHTML = opts.body || '';
            dialogLeft.innerHTML  = opts.extraLeft || '';
            dialogOkBtn.textContent = opts.okText || 'OK';
            dialogOkBtn.onclick = () => {
                if (opts.onOk) opts.onOk();
                closeDialog();
            };
            dialogCancelBtn.onclick = closeDialog;
            resizeModal(dialogModal);
            dialogModal.style.display = 'flex';
            const field = dialogBody.querySelector('input, textarea');
            if(field){
                field.focus();
                if(field.select) field.select();
                dialogInputListener = (e)=>{
                    if(e.key==='Enter' && !e.shiftKey){
                        e.preventDefault();
                        dialogOkBtn.click();
                    }
                };
                field.addEventListener('keydown', dialogInputListener);
            }
        }

        function closeDialog(){
            if(dialogInputListener){
                const field = dialogBody.querySelector('input, textarea');
                if(field) field.removeEventListener('keydown', dialogInputListener);
                dialogInputListener = null;
            }
            dialogModal.style.display='none';
            dialogBody.innerHTML='';
            dialogLeft.innerHTML='';
            dialogOkBtn.onclick=null;
        }

        function promptText(title, value, cb){
            openDialog({
                title,
                body:`<input id="dialog-input" type="text" style="width:100%;" value="${value||''}">`,
                okText:'Save',
                onOk:()=>{ const v=document.getElementById('dialog-input').value.trim(); if(!v){alert('Name cannot be empty.');return;} cb(v); }
            });
        }

        function promptTextarea(title, value, cb){
            openDialog({
                title,
                body:`<textarea id="dialog-area" rows="20" style="width:100%;">${value||''}</textarea>`,
                okText:'Save',
                onOk:()=>{ const v=document.getElementById('dialog-area').value; cb(v); }
            });
        }

        function confirmDialog(message, cb){
            openDialog({
                title: message,
                okText:'Confirm',
                onOk:cb
            });
        }

        function updateAvatarDisplays(){
            document.querySelectorAll('.user-avatar').forEach(el=>{
                el.textContent = (state.settings.userName[0] || 'U');
            });
            document.querySelectorAll('.ai-avatar').forEach(el=>{
                el.textContent = (state.settings.botName[0] || 'A');
            });
        }

       function saveSettingsFromUI(){
            state.settings.userName = userNameInput.value.trim() || 'You';
            state.settings.botName  = botNameInput.value.trim()  || 'Bot';
            applyTheme(themeSelect.value);
            applyTextSize(textSizeSelect.value);
            state.settings.autoScrollLines = parseInt(scrollLinesInput.value) || 0;
            saveSettings();
            updateAvatarDisplays();
            closeSettings();
        }

        function toggleSystem(){
            const current = getComputedStyle(systemContainer).display;
            systemContainer.style.display = current === 'none' ? 'block' : 'none';
        }

        function showChatTab(){
            sidebar.classList.remove('hidden');
            chatSection.style.display = 'flex';
            promptSection.style.display = 'none';
            moreSection.style.display = 'none';
            chatTab.classList.add('active');
            promptTab.classList.remove('active');
            moreTab.classList.remove('active');
        }

        function showMoreTab(){
            sidebar.classList.remove('hidden');
            chatSection.style.display = 'none';
            promptSection.style.display = 'none';
            moreSection.style.display = 'flex';
            chatTab.classList.remove('active');
            promptTab.classList.remove('active');
            moreTab.classList.add('active');
        }

        function showPromptTab(){
            sidebar.classList.remove('hidden');
            chatSection.style.display = 'none';
            promptSection.style.display = 'flex';
            moreSection.style.display = 'none';
            chatTab.classList.remove('active');
            promptTab.classList.add('active');
            moreTab.classList.remove('active');
            refreshGlobalPromptList();
        }

        function hideSidebar(){
            sidebar.classList.add('hidden');
            chatTab.classList.remove('active');
            promptTab.classList.remove('active');
            moreTab.classList.remove('active');
        }

        function renderHistory(){
            historyContainer.innerHTML = '';
            state.chats.forEach(id => {
                const div = document.createElement('div');
                div.className = 'chat-history-item';

                if(id === state.currentChatId) div.classList.add('active');

                const nameSpan = document.createElement('span');
                nameSpan.className = 'chat-name';
                nameSpan.textContent = id;
                div.appendChild(nameSpan);

                const renameBtn = document.createElement('button');
                renameBtn.className = 'chat-action-btn';
                renameBtn.textContent = '✎';
                renameBtn.title = 'Rename chat';
                renameBtn.onclick = (e)=>{ e.stopPropagation(); renameChat(id); };
                div.appendChild(renameBtn);

                const deleteBtn = document.createElement('button');
                deleteBtn.className = 'chat-action-btn';
                deleteBtn.textContent = '✕';
                deleteBtn.title = 'Delete chat';
                deleteBtn.onclick = (e)=>{ e.stopPropagation(); deleteChat(); };
                div.appendChild(deleteBtn);

                div.onclick = () => loadChat(id);
                historyContainer.appendChild(div);
            });
        }

        function updateActiveChat(){
            const items = historyContainer.querySelectorAll('.chat-history-item');
            items.forEach(div=>{
                const name = div.querySelector('.chat-name').textContent;
                if(name === state.currentChatId){
                    div.classList.add('active');
                }else{
                    div.classList.remove('active');
                }
            });
        }

        async function fetchChatList(){
            try{
                const res = await apiFetch('/chats');
                const json = await res.json();
                state.chats = json.chats.sort((a,b)=>a.localeCompare(b));
                const last = localStorage.getItem('lastChatId');
                if(last && state.chats.includes(last)){
                    state.currentChatId = last;
                }else if(state.chats.length && !state.currentChatId){
                    state.currentChatId = state.chats[0];
                }
                renderHistory();
            }catch(e){ console.error('Failed to fetch chats:', e); }
        }

        async function loadChat(id){
            state.currentChatId = id;
            localStorage.setItem('lastChatId', id);
            updateActiveChat();
            chatContainer.innerHTML='';
            systemPrompt.textContent='';
            systemToggle.style.display='none';
            try{
                const res = await apiFetch(`/history/${encodeURIComponent(id)}`);
                if(!res.ok) return;
                const msgs = await res.json();
                msgs.forEach(m => appendMessageToUI(m.role==='bot'?'assistant':m.role, m.content));
            }catch(e){ console.error('Failed to load history:',e); }
        }

        function renderPromptList(){
            promptList.innerHTML='';
            noPromptBtn.classList.toggle('active', state.currentPrompt==='');
            state.prompts.forEach(name=>{
                const div=document.createElement('div');
                div.className='chat-history-item';
                const span=document.createElement('span');
                span.className='chat-name';
                span.textContent=name;
                div.appendChild(span);
                if(name===state.currentPrompt){
                    div.classList.add('active');
                    const ren=document.createElement('button');
                    ren.className='chat-action-btn';
                    ren.textContent='✎';
                    ren.title='Rename prompt';
                    ren.onclick=(e)=>{e.stopPropagation(); renamePrompt(name);};
                    const del=document.createElement('button');
                    del.className='chat-action-btn';
                    del.textContent='✕';
                    del.title='Delete prompt';
                    del.onclick=(e)=>{e.stopPropagation(); deletePrompt(name);};
                    div.appendChild(ren); div.appendChild(del);
                }
                div.onclick=()=>selectPrompt(name);
                promptList.appendChild(div);
            });
        }

        async function refreshGlobalPromptList(){
            try{
                const res = await apiFetch('/prompts?names_only=1');
                const json = await res.json();
                state.prompts = json.prompts.sort((a,b)=>a.localeCompare(b));
                const last = localStorage.getItem('lastGlobalPrompt');
                if(last && state.prompts.includes(last)) state.currentPrompt = last;
                renderPromptList();
            }catch(e){ console.error('Failed to load prompts:',e); }
        }

        function addNewPrompt(){
            const existing = state.prompts.map(p => p.toLowerCase());
            let idx = 1;
            let name = `New Prompt ${idx}`;
            while(existing.includes(name.toLowerCase())){
                idx++;
                name = `New Prompt ${idx}`;
            }
            state.prompts.push(name);
            state.prompts.sort((a,b)=>a.localeCompare(b));
            state.currentPrompt = name;
            renderPromptList();
            openPromptEditor(name, true);
        }

        let editingPromptName = '';
        let editingPromptIsNew = false;

        async function openPromptEditor(name=state.currentPrompt, isNew=false){
            if(!name) return alert('Select a prompt first.');
            editingPromptName = name;
            editingPromptIsNew = isNew;
            promptModalTitle.textContent = `Edit Prompt \"${name}\"`;
            promptNameInput.value = name;
            if(isNew){
                promptInput.value = '';
                resizeModal(promptModal);
                promptModal.style.display = 'flex';
                return;
            }
            try{
                const res = await apiFetch(`/prompts/${encodeURIComponent(name)}`);
                if(!res.ok){ alert('Prompt not found.'); return; }
                const promptObj = await res.json();
                promptInput.value = promptObj.content;
                resizeModal(promptModal);
                promptModal.style.display = 'flex';
            }catch(e){ console.error('Failed to load prompt:', e); }
        }

        function closePromptEditor(){
            if(editingPromptIsNew){
                state.prompts = state.prompts.filter(p=>p!==editingPromptName);
                if(state.currentPrompt===editingPromptName){
                    state.currentPrompt = '';
                    localStorage.setItem('lastGlobalPrompt','');
                }
                renderPromptList();
            }
            promptModal.style.display = 'none';
            editingPromptName = '';
            editingPromptIsNew = false;
        }

        async function savePromptEdit(){
            const nameTrim = promptNameInput.value.trim();
            const contTrim = promptInput.value.trim();
            if(!nameTrim) return alert('Name cannot be empty.');
            if(contTrim==='') return alert('Prompt content cannot be empty.');
            try{
                if(editingPromptIsNew){
                    const createRes = await apiFetch('/prompts', {
                        method:'POST',
                        headers:{'Content-Type':'application/json'},
                        body: JSON.stringify({name: nameTrim, content: contTrim})
                    });
                    if(!createRes.ok){ const err=await createRes.json(); return alert('Error: '+err.detail); }
                    editingPromptIsNew = false;
                    editingPromptName = nameTrim;
                }else{
                    if(nameTrim !== editingPromptName){
                        const renameRes = await apiFetch(`/prompts/${encodeURIComponent(editingPromptName)}/rename`, {
                            method:'PUT',
                            headers:{'Content-Type':'application/json'},
                            body: JSON.stringify({new_name: nameTrim})
                        });
                        if(!renameRes.ok){ const err=await renameRes.json(); return alert('Error: '+err.detail); }
                        editingPromptName = nameTrim;
                        state.currentPrompt = nameTrim;
                    }
                    const updateRes = await apiFetch(`/prompts/${encodeURIComponent(nameTrim)}`, {
                        method:'PUT',
                        headers:{'Content-Type':'application/json'},
                        body: JSON.stringify({name: nameTrim, content: contTrim})
                    });
                    if(!updateRes.ok){ const err=await updateRes.json(); return alert('Error: '+err.detail); }
                }
                await refreshGlobalPromptList();
                closePromptEditor();
            }catch(e){ console.error('Failed to update prompt:', e); alert('Failed to update prompt: '+e.message); }
        }

        async function startNewChat(){
            const existing = state.chats.map(c => c.toLowerCase());
            let idx = 1;
            let name = `New Chat ${idx}`;
            while(existing.includes(name.toLowerCase())){
                idx++;
                name = `New Chat ${idx}`;
            }
            try{
                const res = await apiFetch(`/chats/${encodeURIComponent(name)}`, {method:'POST'});
                if(!res.ok){
                    const err = await res.json().catch(()=>({detail:'Server error'}));
                    alert('Error: '+(err.detail||res.status));
                    return;
                }
            }catch(e){ console.error('Failed to create chat:', e); return; }
            await fetchChatList();
            state.currentChatId = name;
            localStorage.setItem('lastChatId', name);
            renderHistory();
            chatContainer.innerHTML = '';
            systemPrompt.textContent = '';
            systemToggle.style.display = 'none';
        }

        async function deleteChat(){
            if(!state.currentChatId) return alert('Nothing to delete.');
            confirmDialog('Are you sure you want to delete this chat?', async ()=>{
                try{
                const res = await apiFetch(`/chat/${encodeURIComponent(state.currentChatId)}`, {method:'DELETE'});
                if(!res.ok){ if(res.status===404) throw new Error('Chat not found on server.'); else throw new Error('Unknown server error.'); }
                await fetchChatList();
                state.currentChatId = state.chats.length ? state.chats[0] : '';
                localStorage.setItem('lastChatId', state.currentChatId);
                renderHistory();
                chatContainer.innerHTML = '';
                systemPrompt.textContent = '';
                systemToggle.style.display = 'none';
                showChatTab();
                }catch(err){ console.error('Failed to delete chat:', err); alert('Error deleting chat: '+err.message); }
            });
        }

        async function renameChat(oldId){
            let goalsData = {exists:false, character:'', setting:''};
            try{
                const res = await apiFetch(`/chat/${encodeURIComponent(oldId)}/goals`);
                if(res.ok) goalsData = await res.json();
            }catch(e){ console.error('Failed to load goals:', e); }
            openDialog({
                title: 'Edit Chat',
                body:`<input id="dialog-input" type="text" style="width:100%;" value="${oldId}">`+
<<<<<<< HEAD
                     `<div id="goals-context" style="display:${goalsData.exists?'block':'none'};margin-top:10px;">`+
                     `<textarea id="character-input" rows="5" placeholder="Character">${goalsData.character||''}</textarea>`+
                     `<textarea id="setting-input" rows="5" placeholder="Setting" style="margin-top:10px;">${goalsData.setting||''}</textarea>`+
=======
                     `<div id="goals-context" style="display:none;margin-top:10px;">`+
                     `<textarea id="character-input" rows="15" placeholder="Character"></textarea>`+
                     `<textarea id="setting-input" rows="15" placeholder="Setting" style="margin-top:10px;"></textarea>`+
>>>>>>> 86c5137d
                     `</div>`,
                okText:'Save',
                extraLeft:`<button id="goals-toggle-btn">${goalsData.exists?'Disable Goals':'Enable Goals'}</button>`,
                onOk: async ()=>{
                    const trimmed = document.getElementById('dialog-input').value.trim();
                    if(!trimmed){ alert('Name cannot be empty.'); return; }
                    if(trimmed !== oldId){
                        if(state.chats.includes(trimmed)) return alert('That name\u2019s already taken.');
                        try{
                            const res = await apiFetch(`/chat/${encodeURIComponent(oldId)}`, {
                                method:'PUT',
                                headers:{'Content-Type':'application/json'},
                                body: JSON.stringify({new_id: trimmed})
                            });
                            if(!res.ok){
                                const err = await res.json().catch(()=>({detail:'Server error'}));
                                throw new Error(err.detail||'Server error');
                            }
                        }catch(e){ console.error('Rename failed:', e); alert('Failed to rename chat: '+e.message); return; }
                        await fetchChatList();
                        state.currentChatId = trimmed;
                        localStorage.setItem('lastChatId', trimmed);
                        renderHistory();
                    }
                    if(document.getElementById('goals-context').style.display!=='none'){
                        const character = document.getElementById('character-input').value;
                        const setting = document.getElementById('setting-input').value;
                        try{
                            await apiFetch(`/chat/${encodeURIComponent(trimmed)}/goals`, {
                                method:'PUT',
                                headers:{'Content-Type':'application/json'},
                                body: JSON.stringify({character, setting})
                            });
                        }catch(e){ console.error('Failed to save goals:', e); }
                    }
                }
            });
            const toggleBtn = document.getElementById('goals-toggle-btn');
            const contextDiv = document.getElementById('goals-context');
            toggleBtn.addEventListener('click', async ()=>{
                if(contextDiv.style.display==='none'){
                    try{ await apiFetch(`/chat/${encodeURIComponent(oldId)}/goals/enable`, {method:'POST'}); }catch(e){ console.error('Enable goals failed:', e); }
                    contextDiv.style.display='block';
                    toggleBtn.textContent='Disable Goals';
                }else{
                    try{ await apiFetch(`/chat/${encodeURIComponent(oldId)}/goals/disable`, {method:'POST'}); }catch(e){ console.error('Disable goals failed:', e); }
                    contextDiv.style.display='none';
                    toggleBtn.textContent='Enable Goals';
                }
            });
        }

        function selectPrompt(name){
            state.currentPrompt = name;
            localStorage.setItem('lastGlobalPrompt', name);
            renderPromptList();
        }

        async function deletePrompt(name){
            confirmDialog('Delete this prompt?', async ()=>{
                try{
                    const res = await apiFetch(`/prompts/${encodeURIComponent(name)}`, {method:'DELETE'});
                    if(!res.ok){ const j=await res.json(); throw new Error(j.detail||'Server error'); }
                    await refreshGlobalPromptList();
                    if(state.currentPrompt===name){
                        state.currentPrompt = state.prompts.length? state.prompts[0]:'';
                        localStorage.setItem('lastGlobalPrompt', state.currentPrompt);
                    }
                    renderPromptList();
                }catch(e){ alert('Failed to delete prompt: '+e.message); }
            });
        }

        async function renamePrompt(oldName){
            await openPromptEditor(oldName);
        }

        function autoResize(){ userInput.style.height='auto'; userInput.style.height=Math.min(userInput.scrollHeight,200)+'px'; }

        function scrollToBottom(){
            chatContainer.scrollTop = chatContainer.scrollHeight;
        }

        let activeMenu = null;

        function closeMessageMenu(){ if(activeMenu){ activeMenu.remove(); activeMenu=null; } }

        async function editMessage(index, current){
            promptTextarea('Edit message:', current, async (text)=>{
                try{
                    const res = await apiFetch(`/history/${encodeURIComponent(state.currentChatId)}/${index}`, {
                        method:'PUT',
                        headers:{'Content-Type':'application/json'},
                        body: JSON.stringify({content:text})
                    });
                    if(!res.ok){ const j=await res.json(); throw new Error(j.detail||'Server error'); }
                    await loadChat(state.currentChatId);
                }catch(e){ alert('Failed to edit: '+e.message); }
            });
        }

        async function deleteMessage(index){
            confirmDialog('Delete this message?', async ()=>{
                try{
                    const res = await apiFetch(`/history/${encodeURIComponent(state.currentChatId)}/${index}`, {method:'DELETE'});
                    if(!res.ok){ const j=await res.json(); throw new Error(j.detail||'Server error'); }
                    await loadChat(state.currentChatId);
                }catch(e){ alert('Failed to delete: '+e.message); }
            });
        }

        function showMessageMenu(div){
            closeMessageMenu();
            const idx = Number(div.dataset.index);
            const current = div.querySelector('.message-content').innerText;
            const menu = document.createElement('div');
            menu.className='message-menu';
            const editBtn=document.createElement('button');
            editBtn.textContent='Edit';
            editBtn.onclick=(e)=>{ e.stopPropagation(); closeMessageMenu(); editMessage(idx,current); };
            const delBtn=document.createElement('button');
            delBtn.textContent='Delete';
            delBtn.onclick=(e)=>{ e.stopPropagation(); deleteMessage(idx); closeMessageMenu(); };
            menu.appendChild(editBtn); menu.appendChild(delBtn);
            div.appendChild(menu);
            activeMenu = menu;
            setTimeout(()=>document.addEventListener('click', closeMessageMenu, {once:true}),0);
        }

        function appendMessageToUI(role, content){
            const div=document.createElement('div');
            div.className=`message ${role==='user'?'user-message':'ai-message'}`;
            div.dataset.index = chatContainer.children.length;
            const avatar=document.createElement('div');
            avatar.className=`avatar ${role==='user'?'user-avatar':'ai-avatar'}`;
            avatar.textContent = role==='user' ? (state.settings.userName[0]||'U') : (state.settings.botName[0]||'A');
            const contentDiv=document.createElement('div');
            contentDiv.className='message-content';
            contentDiv.innerHTML=content.replace(/\n/g,'<br>');
            const ctrl=document.createElement('button');
            ctrl.className='message-control-btn';
            ctrl.innerHTML='&#8942;';
            ctrl.title='Options';
            ctrl.onclick=(e)=>{ e.stopPropagation(); showMessageMenu(div); };
            div.appendChild(avatar); div.appendChild(contentDiv); div.appendChild(ctrl);
            chatContainer.appendChild(div);
            scrollToBottom();
        }



        function updateBusyUI(){
            const busy = state.isGenerating || state.isProcessing;
            sendButton.disabled = busy;
            sendOnlyButton.disabled = userInput.value.trim()==='' || busy;
            userInput.classList.toggle('blocked', busy);
            userInput.placeholder = busy ? 'Thinking...' : 'Type a message...';
            if(state.isGenerating){
                stopButton.style.display='inline';
                sendButton.style.display='none';
                sendOnlyButton.style.display='none';
            }else{
                stopButton.style.display='none';
                sendButton.style.display='inline';
                sendOnlyButton.style.display='inline';
            }
            promptIndicator.style.display = 'none';
        }

        async function pollPromptStatus(){
            try{
                const res = await apiFetch('/response_prompt_status');
                if(res.ok){
                    const data = await res.json();
                    if(data.pending===0){
                        state.isProcessing = false;
                        updateBusyUI();
                        promptCheckTimer = null;
                        return;
                    }
                }
            }catch(e){ console.error('Status check failed:', e); }
            promptCheckTimer = setTimeout(pollPromptStatus, 1000);
        }

        function startPromptMonitor(){
            if(promptCheckTimer) return;
            state.isProcessing = true;
            updateBusyUI();
            pollPromptStatus();
        }

        async function sendMessage(allowEmpty=false){
            const text = userInput.value.trim();
            if(state.isGenerating || !state.currentChatId) return;
            if(text==='' && !allowEmpty) return;
            userInput.value=''; autoResize();
            sendButton.disabled=true; sendOnlyButton.disabled=true;
            if(text!=='') appendMessageToUI('user', text);
            state.isGenerating=true;
            updateBusyUI();
            abortController = new AbortController();
            try{
                const response = await apiFetch('/chat/stream', {
                    method:'POST',
                    headers:{'Content-Type':'application/json'},
                    body: JSON.stringify({
                        chat_id: state.currentChatId,
                        message: text,
                        global_prompt: state.currentPrompt
                    }),
                    signal: abortController.signal
                });
                if(!response.ok) throw new Error(`Server returned ${response.status}`);
                appendMessageToUI('assistant','');
                const aiElement = chatContainer.lastChild.querySelector('.message-content');
                const reader = response.body.getReader();
                const decoder = new TextDecoder('utf-8');
                let buffer = '';
                let gotMeta = false;
                let accumulated = '';
                let lineCount = 0;
                let limitReached = false;
                let manualStop = false;
                const scrollLimit = parseInt(state.settings.autoScrollLines) || 0;
                handleScroll = () => {
                    const atBottom = chatContainer.scrollHeight - chatContainer.scrollTop <= chatContainer.clientHeight + 10;
                    if(!atBottom){
                        manualStop = true;
                    }else if(!limitReached){
                        manualStop = false;
                    }
                };
                chatContainer.addEventListener('scroll', handleScroll);
                while(true){
                    const {value, done} = await reader.read();
                    if(value){
                        buffer += decoder.decode(value, {stream: !done});
                    }
                    if(!gotMeta){
                        const idx = buffer.indexOf('\n');
                        if(idx !== -1){
                            const metaStr = buffer.slice(0, idx);
                            buffer = buffer.slice(idx + 1);
                            try{
                                const meta = JSON.parse(metaStr);
                                systemPrompt.textContent = meta.prompt || '';
                                systemToggle.style.display = meta.prompt ? 'block' : 'none';
                            }catch{}
                            gotMeta = true;
                        }else if(done){
                            break;
                        }else{
                            continue;
                        }
                    }
                    if(gotMeta && buffer){
                        if(accumulated==='' && buffer.startsWith('\n')){
                            buffer = buffer.replace(/^\n+/, '');
                        }
                        lineCount += (buffer.match(/\n/g) || []).length;
                        accumulated += buffer;
                        lineCount = accumulated.split(/\n/).length;
                        aiElement.innerHTML = accumulated.replace(/\n/g,'<br>');
                        if(!limitReached && scrollLimit>0 && lineCount>=scrollLimit){
                            limitReached = true;
                        }
                        if(!manualStop && !limitReached){
                            scrollToBottom();
                        }
                        buffer = '';
                    }
                    if(done) break;
                }
            }catch(err){
                if(err.name!=='AbortError'){
                    console.error('Streaming fetch failed:', err);
                    appendMessageToUI('assistant','[Error generating response]');
                }
            }finally{
                if(handleScroll){
                    chatContainer.removeEventListener('scroll', handleScroll);
                    handleScroll = null;
                }
                state.isGenerating=false;
                updateBusyUI();
                userInput.focus();
                startPromptMonitor();
            }
        }

        async function sendMessageNoGen(){
            const text = userInput.value.trim();
            if(text==='' || state.isGenerating || !state.currentChatId) return;
            userInput.value=''; autoResize();
            sendButton.disabled=true; sendOnlyButton.disabled=true;
            appendMessageToUI('user', text);
            try{
                await apiFetch('/message', {
                    method:'POST',
                    headers:{'Content-Type':'application/json'},
                    body: JSON.stringify({chat_id: state.currentChatId, message: text, global_prompt: state.currentPrompt})
                });
            }catch(err){
                console.error('Send only failed:', err);
            }finally{
                updateBusyUI();
                userInput.focus();
            }
        }

        function stopGenerating(){
            if(abortController){ abortController.abort(); }
            state.isGenerating=false;
            updateBusyUI();
        }

        function setupEvents(){
            themeSelect.addEventListener('change', e=>applyTheme(e.target.value));
            textSizeSelect.addEventListener('change', e=>applyTextSize(e.target.value));
            // prompt selection handled in render
            openSettingsBtn.addEventListener('click', openSettings);
            settingsSaveBtn.addEventListener('click', saveSettingsFromUI);
            serverSettingsSaveBtn.addEventListener('click', saveServerSettings);
            settingsModal.addEventListener('click', e=>{ if(e.target===settingsModal) closeSettings(); });
            sendButton.addEventListener('click', () => {
                if(userInput.value.trim()===''){
                    confirmDialog('Generate with no prompt?', () => sendMessage(true));
                } else {
                    sendMessage();
                }
            });
            sendOnlyButton.addEventListener('click', sendMessageNoGen);
            stopButton.addEventListener('click', stopGenerating);
            userInput.addEventListener('keydown', e=>{ if(e.key==='Enter' && !e.shiftKey){ e.preventDefault(); sendMessage(); } });
            userInput.addEventListener('input', ()=>{ autoResize(); updateBusyUI(); });
            userInput.addEventListener('blur', ()=>{ setTimeout(scrollToBottom, 100); });
            newChatButton.addEventListener('click', startNewChat);
            newPromptBtn.addEventListener('click', addNewPrompt);
            noPromptBtn.addEventListener('click', ()=>selectPrompt(''));
            promptSaveBtn.addEventListener('click', savePromptEdit);
            promptCancelBtn.addEventListener('click', closePromptEditor);
            promptModal.addEventListener('click', e=>{ if(e.target===promptModal) closePromptEditor(); });
            dialogModal.addEventListener('click', e=>{ if(e.target===dialogModal) closeDialog(); });
            systemToggle.addEventListener('click', toggleSystem);
            hideTab.addEventListener('click', hideSidebar);
            chatTab.addEventListener('click', showChatTab);
            promptTab.addEventListener('click', showPromptTab);
            moreTab.addEventListener('click', showMoreTab);
        }

        (async function init(){
            loadSettings();
            loadTheme();
            loadTextSize();
            setupEvents();
            showChatTab();
            await refreshGlobalPromptList();
            await fetchChatList();
            if(state.currentChatId) await loadChat(state.currentChatId);
            await loadServerSettings();
            autoResize();
            updateBusyUI();
        })();
    </script>
</body>
</html><|MERGE_RESOLUTION|>--- conflicted
+++ resolved
@@ -898,15 +898,9 @@
             openDialog({
                 title: 'Edit Chat',
                 body:`<input id="dialog-input" type="text" style="width:100%;" value="${oldId}">`+
-<<<<<<< HEAD
-                     `<div id="goals-context" style="display:${goalsData.exists?'block':'none'};margin-top:10px;">`+
-                     `<textarea id="character-input" rows="5" placeholder="Character">${goalsData.character||''}</textarea>`+
-                     `<textarea id="setting-input" rows="5" placeholder="Setting" style="margin-top:10px;">${goalsData.setting||''}</textarea>`+
-=======
                      `<div id="goals-context" style="display:none;margin-top:10px;">`+
                      `<textarea id="character-input" rows="15" placeholder="Character"></textarea>`+
                      `<textarea id="setting-input" rows="15" placeholder="Setting" style="margin-top:10px;"></textarea>`+
->>>>>>> 86c5137d
                      `</div>`,
                 okText:'Save',
                 extraLeft:`<button id="goals-toggle-btn">${goalsData.exists?'Disable Goals':'Enable Goals'}</button>`,
